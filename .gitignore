--- conflicted
+++ resolved
@@ -49,15 +49,7 @@
 #docs/html/*
 docs/latex/*
 
-<<<<<<< HEAD
-# VIM, CLion, CMake artifacts
-*.swp
-.idea/
-cmake-build-debug/
-CMakeLists.txt
-=======
 # IDE artifacts
 *.swp
 cmake-build-debug/
 .idea/
->>>>>>> aae64a55
