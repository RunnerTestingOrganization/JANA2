# Prerequisites
*.d

# Compiled Object files
*.slo
*.lo
*.o
*.obj

# Precompiled Headers
*.gch
*.pch

# Compiled Dynamic libraries
*.so
*.dylib
*.dll

# Fortran module files
*.mod
*.smod

# Compiled Static libraries
*.lai
*.la
*.a
*.lib
*.pyc

# Executables
*.exe
*.out
*.app

# Build system generated files
.externalToolBuilders
.project
.pydevproject
.cproject
.settings
.sconsign.dblite
SBMS
Linux_*
Darwin_*
.Linux_*
.Darwin_*

# Doxygen generated files
#docs/html/*
docs/latex/*

<<<<<<< HEAD
# IDE artifacts
*.swp
cmake-build-debug/
.idea/
=======
# Vim swap files
*.swp
cmake-build-debug/*
.idea
>>>>>>> fba687d2
<|MERGE_RESOLUTION|>--- conflicted
+++ resolved
@@ -49,14 +49,7 @@
 #docs/html/*
 docs/latex/*
 
-<<<<<<< HEAD
 # IDE artifacts
 *.swp
-cmake-build-debug/
-.idea/
-=======
-# Vim swap files
-*.swp
 cmake-build-debug/*
-.idea
->>>>>>> fba687d2
+.idea/*