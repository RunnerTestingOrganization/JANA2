--- conflicted
+++ resolved
@@ -56,13 +56,8 @@
             os << "  Factory name:   " << ex.factory_name << std::endl;
             os << "  Factory tag:    " << ex.factory_tag << std::endl;
         }
-<<<<<<< HEAD
-        if (ex.stacktrace.length() != 0) {
+        if (ex.stacktrace.length() != 0 && ex.show_stacktrace) {
             os << "  Backtrace:" << std::endl << std::endl << ex.stacktrace;
-=======
-        if (ex.stacktrace.length() != 0 && ex.show_stacktrace) {
-            os << "  Backtrace:" << std::endl << std::endl << ex.stacktrace << std::endl << std::endl;
->>>>>>> e4d17a0b
         }
         return os;
     }
