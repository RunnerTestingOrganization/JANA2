
// Copyright 2020, Jefferson Science Associates, LLC.
// Subject to the terms in the LICENSE file found in the top-level directory.

#ifndef _JFactory_h_
#define _JFactory_h_

#include <JANA/JException.h>

#include <string>
#include <typeindex>
#include <memory>
#include <limits>
#include <atomic>
#include <vector>
#include <mutex>
#include <unordered_map>
#include <functional>


class JEvent;
class JObject;
class JApplication;

class JFactory {
public:

	enum class CreationStatus { NotCreatedYet, Created, Inserted, InsertedViaGetObjects };

    enum JFactory_Flags_t {
        JFACTORY_NULL = 0x00,
        PERSISTENT = 0x01,
        WRITE_TO_OUTPUT = 0x02,
        NOT_OBJECT_OWNER = 0x04
    };

    JFactory(std::string aName, std::string aTag = "")
    : mObjectName(std::move(aName)), mTag(std::move(aTag)), mStatus(Status::Uninitialized) {};

    virtual ~JFactory() = default;


    [[deprecated]]
    std::string GetName() const { return mObjectName; }

    std::string GetTag() const { return mTag; }
    std::string GetObjectName() const { return mObjectName; }
    std::string GetFactoryName() const { return mFactoryName; }
    std::string GetPluginName() const { return mPluginName; }
    CreationStatus GetCreationStatus() const { return mCreationStatus; }

    uint32_t GetPreviousRunNumber(void) const { return mPreviousRunNumber; }


    [[deprecated]]
    void SetName(std::string objectName) { mObjectName = std::move(objectName); }

    void SetTag(std::string tag) { mTag = std::move(tag); }
    void SetObjectName(std::string objectName) { mObjectName = std::move(objectName); }
    void SetFactoryName(std::string factoryName) { mFactoryName = std::move(factoryName); }
    void SetPluginName(std::string pluginName) { mPluginName = std::move(pluginName); }

    void SetPreviousRunNumber(uint32_t aRunNumber) { mPreviousRunNumber = aRunNumber; }

    /// Get all flags in the form of a single word
    inline uint32_t GetFactoryFlags(void) { return mFlags; }

    /// Set a flag (or flags)
    inline void SetFactoryFlag(JFactory_Flags_t f) {
        mFlags |= (uint32_t) f;
    }

    /// Clear a flag (or flags)
    inline void ClearFactoryFlag(JFactory_Flags_t f) {
        mFlags &= ~(uint32_t) f;
    }

    /// Test if a flag (or set of flags) is set
    inline bool TestFactoryFlag(JFactory_Flags_t f) {
        return (mFlags & (uint32_t) f) == (uint32_t) f;
    }



    // Overloaded by JFactoryT
    virtual std::type_index GetObjectType() const = 0;

    virtual void ClearData() = 0;



    // Overloaded by user Factories
    virtual void Init() {}

    virtual void BeginRun(const std::shared_ptr<const JEvent> &aEvent) {}
    virtual void ChangeRun(const std::shared_ptr<const JEvent> &aEvent) {}
    virtual void EndRun() {}
    virtual void Process(const std::shared_ptr<const JEvent> &aEvent) {}
	virtual void Finish() {}

<<<<<<< HEAD

		// Copy/Move objects into factory
=======
    virtual std::size_t GetNumObjects(void) const {
        return 0;
    }

    // Copy/Move objects into factory
>>>>>>> 09d7f440
    template<typename T>
    void Set(const std::vector<T *> &items) {
        for (T *item : items) {
            Insert(item);
        }
    }

    /// Access the encapsulated data, performing an upcast if necessary. This is useful for extracting data from
    /// all JFactories<T> where T extends a parent class S, such as JObject or TObject, in contexts where T is not known
    /// or it would introduce an unwanted coupling. The main application is for building DSTs.
    ///
    /// Be aware of the following caveats:
    /// - The factory's object type must not use virtual inheritance.
    /// - If JFactory::Process hasn't already been called, this will return an empty vector. This will NOT call JFactory::Process.
    /// - Someone must call JFactoryT<T>::EnableGetAs<S>, preferably the constructor. Otherwise, this will return an empty vector.
    /// - If S isn't a base class of T, this will return an empty vector.
    template<typename S>
    std::vector<S*> GetAs();

    /// Create() calls JFactory::Init,BeginRun,Process in an invariant-preserving way without knowing the exact
    /// type of object contained. It returns the number of objects created. In order to access said objects,
    /// use JFactory::GetAs().
	virtual size_t Create(const std::shared_ptr<const JEvent>& event, JApplication* app, uint64_t run_number) = 0;

	/// JApplication setter. This is meant to be used under the hood.
    void SetApplication(JApplication* app) { mApp = app; }

    /// JApplication getter. This is meant to be called by user-defined JFactories which need to
    /// acquire parameter values or services from JFactory::Init()
    JApplication* GetApplication() { return mApp; }


protected:
    virtual void Set(const std::vector<JObject *> &data) = 0;
    virtual void Insert(JObject *data) = 0;

    std::string mPluginName;
    std::string mFactoryName;
    std::string mObjectName;
    std::string mTag;
    uint32_t mFlags = 0;
    uint32_t mPreviousRunNumber = -1;
    JApplication* mApp = nullptr;
    std::unordered_map<std::type_index, void*> mUpcastVTable;

    enum class Status {Uninitialized, Unprocessed, Processed, Inserted};
    mutable Status mStatus = Status::Uninitialized;

	CreationStatus mCreationStatus = CreationStatus::NotCreatedYet;
	mutable std::mutex mMutex;

    // Used to make sure Init is called only once
    std::once_flag mInitFlag;
};

// Because C++ doesn't support templated virtual functions, we implement our own dispatch table, mUpcastVTable.
// This means that the JFactoryT is forced to manually populate this table by calling JFactoryT<T>::EnableGetAs.
// We have the option to make the vtable be a static member of JFactoryT<T>, but we have chosen not to because:
//
//   1. It would be inconsistent with the fact that the user is supposed to call EnableGetAs in the ctor
//   2. People in the future may want to generalize GetAs to support user-defined S* -> T* conversions (which I don't recommend)
//   3. The size of the vtable is expected to be very small (<10 elements, most likely 2)

template<typename S>
std::vector<S*> JFactory::GetAs() {
    std::vector<S*> results;
    auto ti = std::type_index(typeid(S));
    auto search = mUpcastVTable.find(ti);
    if (search != mUpcastVTable.end()) {
        using upcast_fn_t = std::function<std::vector<S*>()>;
        auto upcast_fn = reinterpret_cast<upcast_fn_t*>(search->second);
        results = (*upcast_fn)();
    }
    return results;
}

#endif // _JFactory_h_
<|MERGE_RESOLUTION|>--- conflicted
+++ resolved
@@ -98,16 +98,11 @@
     virtual void Process(const std::shared_ptr<const JEvent> &aEvent) {}
 	virtual void Finish() {}
 
-<<<<<<< HEAD
-
-		// Copy/Move objects into factory
-=======
     virtual std::size_t GetNumObjects(void) const {
         return 0;
     }
 
     // Copy/Move objects into factory
->>>>>>> 09d7f440
     template<typename T>
     void Set(const std::vector<T *> &items) {
         for (T *item : items) {
