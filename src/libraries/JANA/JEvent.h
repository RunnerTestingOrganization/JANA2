
// Copyright 2020, Jefferson Science Associates, LLC.
// Subject to the terms in the LICENSE file found in the top-level directory.

#ifndef _JEvent_h_
#define _JEvent_h_


#include <JANA/JObject.h>
#include <JANA/JException.h>
#include <JANA/JFactoryT.h>
#include <JANA/JFactorySet.h>
#include <JANA/JLogger.h>

#include <JANA/Utils/JResettable.h>
#include <JANA/Utils/JTypeInfo.h>
#include <JANA/Utils/JCpuInfo.h>
#include <JANA/Utils/JCallGraphRecorder.h>

#include <vector>
#include <cstddef>
#include <memory>
#include <exception>
#include <atomic>
#include <mutex>
#include "JANA/Utils/JInspector.h"

class JApplication;
class JEventSource;


class JEvent : public JResettable, public std::enable_shared_from_this<JEvent>
{
    public:

        explicit JEvent(JApplication* aApplication=nullptr) : mInspector(&(*this)) {
            mApplication = aApplication;
        }
        virtual ~JEvent() {
            if (mFactorySet != nullptr) mFactorySet->Release();
            delete mFactorySet;
        }

        void SetFactorySet(JFactorySet* aFactorySet) {
            delete mFactorySet;
            mFactorySet = aFactorySet;
        }

        JFactorySet* GetFactorySet() const { return mFactorySet; }

        JFactory* GetFactory(const std::string& object_name, const std::string& tag) const;
        std::vector<JFactory*> GetAllFactories() const;
        template<class T> JFactoryT<T>* GetFactory(const std::string& tag = "", bool throw_on_missing=false) const;
        template<class T> std::vector<JFactoryT<T>*> GetFactoryAll(bool throw_on_missing = false) const;

        template<class T> JMetadata<T> GetMetadata(const std::string& tag = "") const;

        //OBJECTS
        // C style getters
        template<class T> JFactoryT<T>* Get(const T** item, const std::string& tag="") const;
        template<class T> JFactoryT<T>* Get(std::vector<const T*> &vec, const std::string& tag = "") const;
        template<class T> void GetAll(std::vector<const T*> &vec) const;

        // C++ style getters
        template<class T> const T* GetSingle(const std::string& tag = "") const;
        template<class T> const T* GetSingleStrict(const std::string& tag = "") const;
        template<class T> std::vector<const T*> Get(const std::string& tag = "") const;
        template<class T> typename JFactoryT<T>::PairType GetIterators(const std::string& aTag = "") const;
        template<class T> std::vector<const T*> GetAll() const;
        template<class T> std::map<std::pair<std::string,std::string>,std::vector<T*>> GetAllChildren() const;

        // JANA1 compatibility getters
        template<class T> JFactoryT<T>* GetSingle(const T* &t, const char *tag="", bool exception_if_not_one=true) const;

        // Insert
        template <class T> JFactoryT<T>* Insert(T* item, const std::string& aTag = "") const;
        template <class T> JFactoryT<T>* Insert(const std::vector<T*>& items, const std::string& tag = "") const;

        //SETTERS
        void SetRunNumber(int32_t aRunNumber){mRunNumber = aRunNumber;}
        void SetEventNumber(uint64_t aEventNumber){mEventNumber = aEventNumber;}
        void SetJApplication(JApplication* app){mApplication = app;}
        void SetJEventSource(JEventSource* aSource){mEventSource = aSource;}

        void SetSequential(bool isSequential) {mIsBarrierEvent = isSequential;}

        //GETTERS
        int32_t GetRunNumber() const {return mRunNumber;}
        uint64_t GetEventNumber() const {return mEventNumber;}
        JApplication* GetJApplication() const {return mApplication;}
        JEventSource* GetJEventSource() const {return mEventSource; }
        JCallGraphRecorder* GetJCallGraphRecorder() const {return &mCallGraph;}
<<<<<<< HEAD
        JInspector* GetJInspector() const {return &mInspector;}
        void Inspect() const { mInspector.Loop(); }
=======
        void Inspect() const { mInspector.Loop();} // TODO: Force this not to be inlined AND used so it is defined in libJANA.a
>>>>>>> 80b5c06d
        bool GetSequential() const {return mIsBarrierEvent;}
        friend class JEventPool;

    private:
        JApplication* mApplication = nullptr;
        int32_t mRunNumber = 0;
        uint64_t mEventNumber = 0;
        mutable JFactorySet* mFactorySet = nullptr;
        mutable JCallGraphRecorder mCallGraph;
        mutable JInspector mInspector;
        JEventSource* mEventSource = nullptr;
        bool mIsBarrierEvent = false;
};

/// Insert() allows an EventSource to insert items directly into the JEvent,
/// removing the need for user-extended JEvents and/or JEventSource::GetObjects(...)
/// Repeated calls to Insert() will append to the previous data rather than overwrite it,
/// which saves the user from having to allocate a throwaway vector and requires less error handling.
template <class T>
inline JFactoryT<T>* JEvent::Insert(T* item, const std::string& tag) const {

    auto factory = mFactorySet->GetFactory<T>(tag);
    if (factory == nullptr) {
        factory = new JFactoryT<T>;
        factory->SetTag(tag);
        mFactorySet->Add(factory);
    }
    factory->Insert(item);
    return factory;
}

template <class T>
inline JFactoryT<T>* JEvent::Insert(const std::vector<T*>& items, const std::string& tag) const {

    auto factory = mFactorySet->GetFactory<T>(tag);
    if (factory == nullptr) {
        factory = new JFactoryT<T>;
        factory->SetTag(tag);
        mFactorySet->Add(factory);
    }
    for (T* item : items) {
        factory->Insert(item);
    }
    return factory;
}

/// GetFactory() should be used with extreme care because it subverts the JEvent abstraction.
/// Most historical uses of GetFactory are far better served by GetMetadata.
inline JFactory* JEvent::GetFactory(const std::string& object_name, const std::string& tag) const {
    return mFactorySet->GetFactory(object_name, tag);
}

/// GetAllFactories() should be used with extreme care because it subverts the JEvent abstraction.
/// Most historical uses of GetFactory are far better served by GetMetadata.
inline std::vector<JFactory*> JEvent::GetAllFactories() const {
    return mFactorySet->GetAllFactories();
}

/// GetFactory() should be used with extreme care because it subverts the JEvent abstraction.
/// Most historical uses of GetFactory are far better served by GetMetadata.
template<class T>
inline JFactoryT<T>* JEvent::GetFactory(const std::string& tag, bool throw_on_missing) const
{
    auto factory = mFactorySet->GetFactory<T>(tag);
    if (factory == nullptr) {
        if (throw_on_missing) {
            throw JException("Could not find JFactoryT<" + JTypeInfo::demangle<T>() + "> with tag=" + tag);
        }
    };
    return factory;
}


/// GetMetadata() provides access to any metadata generated by the underlying JFactory during Process()
template<class T>
inline JMetadata<T> JEvent::GetMetadata(const std::string& tag) const {

    auto factory = mFactorySet->GetFactory<T>(tag);
    if (factory == nullptr) {
        throw JException("Could not find JFactoryT<" + JTypeInfo::demangle<T>() + "> with tag=" + tag);
    };
    // Make sure that JFactoryT::Process has already been called before returning the metadata
    factory->GetOrCreate(this->shared_from_this(), mApplication, mRunNumber);

    return factory->GetMetadata();
}


/// C-style getters

/// Get conveniently returns one item from inside the JFactory. This should be used when the data in question
/// is optional and the caller wants to examine the result and decide how to proceed. The caller should embed this
/// inside an if-block. Get updates the `destination` out parameter and returns a pointer to the enclosing JFactory.
/// - If the factory is missing, GetSingle throws an exception.
/// - If the factory exists but contains no items, GetSingle updates the `destination` to point to nullptr.
/// - If the factory contains exactly one item, GetSingle updates the `destination` to point to that item.
/// - If the factory contains more than one item, GetSingle updates the `destination` to point to the first time.
template<class T>
JFactoryT<T>* JEvent::Get(const T** destination, const std::string& tag) const
{
    mCallGraph.StartFactoryCall(JTypeInfo::demangle<T>(), tag);
    auto factory = GetFactory<T>(tag, true);
    auto iterators = factory->GetOrCreate(this->shared_from_this(), mApplication, mRunNumber);
    if (std::distance(iterators.first, iterators.second) == 0) {
        *destination = nullptr;
    }
    else {
        *destination = *iterators.first;
    }
    mCallGraph.FinishFactoryCall();
    return factory;
}


template<class T>
JFactoryT<T>* JEvent::Get(std::vector<const T*>& destination, const std::string& tag) const
{
    mCallGraph.StartFactoryCall(JTypeInfo::demangle<T>(), tag);
    auto factory = GetFactory<T>(tag, true);
    auto iterators = factory->GetOrCreate(this->shared_from_this(), mApplication, mRunNumber);
    for (auto it=iterators.first; it!=iterators.second; it++) {
        destination.push_back(*it);
    }
    mCallGraph.FinishFactoryCall();
    return factory;
}


/// C++ style getters

/// GetSingle conveniently returns one item from inside the JFactory. This should be used when the data in question
/// is optional and the caller wants to examine the result and decide how to proceed. The caller should embed this
/// inside an if-block.
/// - If the factory is missing, GetSingle throws an exception
/// - If the factory exists but contains no items, GetSingle returns nullptr
/// - If the factory contains more than one item, GetSingle returns the first item

template<class T> const T* JEvent::GetSingle(const std::string& tag) const {
    mCallGraph.StartFactoryCall(JTypeInfo::demangle<T>(), tag);
    auto iterators = GetFactory<T>(tag, true)->GetOrCreate(this->shared_from_this(), mApplication, mRunNumber);
    if (std::distance(iterators.first, iterators.second) == 0) {
        mCallGraph.FinishFactoryCall();
        return nullptr;
    }
    mCallGraph.FinishFactoryCall();
    return *iterators.first;
}

/// GetSingleStrict conveniently returns one item from inside the JFactory. This should be used when the data in
/// question is mandatory, and its absence indicates an error which should stop execution. The caller does not need
/// to embed this in an if- or try-catch block; it can be a one-liner.
/// - If the factory is missing, GetSingleStrict throws an exception
/// - If the factory exists but contains no items, GetSingleStrict throws an exception
/// - If the factory contains more than one item, GetSingleStrict throws an exception
template<class T> const T* JEvent::GetSingleStrict(const std::string& tag) const {
    mCallGraph.StartFactoryCall(JTypeInfo::demangle<T>(), tag);
    auto iterators = GetFactory<T>(tag, true)->GetOrCreate(this->shared_from_this(), mApplication, mRunNumber);
    mCallGraph.FinishFactoryCall();
    if (std::distance(iterators.first, iterators.second) == 0) {
        throw JException("GetSingle failed due to missing %d", NAME_OF(T));
    }
    else if (std::distance(iterators.first, iterators.second) > 1) {
        throw JException("GetSingle failed due to too many %d", NAME_OF(T));
    }
    return *iterators.first;
}


template<class T>
std::vector<const T*> JEvent::Get(const std::string& tag) const {

    mCallGraph.StartFactoryCall(JTypeInfo::demangle<T>(), tag);
    auto iters = GetFactory<T>(tag, true)->GetOrCreate(this->shared_from_this(), mApplication, mRunNumber);
    std::vector<const T*> vec;
    for (auto it=iters.first; it!=iters.second; ++it) {
        vec.push_back(*it);
    }
    mCallGraph.FinishFactoryCall();
    return vec; // Assumes RVO
}

/// GetFactoryAll returns all JFactoryT's for type T (each corresponds to a different tag).
/// This is useful when there are many different tags, or the tags are unknown, and the user
/// wishes to examine them all together.
template<class T>
inline std::vector<JFactoryT<T>*> JEvent::GetFactoryAll(bool throw_on_missing) const {
    auto factories = mFactorySet->GetAllFactories<T>();
    if (factories.size() == 0) {
        if (throw_on_missing) {
            throw JException("Could not find any JFactoryT<" + JTypeInfo::demangle<T>() + "> (from any tag)");
        }
    };
    return factories;
}

/// GetAll returns all JObjects of (child) type T, regardless of tag.
template<class T>
void JEvent::GetAll(std::vector<const T*>& destination) const {
    auto factories = GetFactoryAll<T>(true);
    for (auto factory : factories) {
        auto iterators = factory->GetOrCreate(this->shared_from_this(), mApplication, mRunNumber);
        for (auto it = iterators.first; it != iterators.second; it++) {
            destination.push_back(*it);
        }
    }
}

/// GetAll returns all JObjects of (child) type T, regardless of tag.
template<class T>
std::vector<const T*> JEvent::GetAll() const {
    std::vector<const T*> vec;
    auto factories = GetFactoryAll<T>(true);

    for (auto factory : factories) {
        auto iters = factory->GetOrCreate(this->shared_from_this(), mApplication, mRunNumber);
        std::vector<const T*> vec;
        for (auto it = iters.first; it != iters.second; ++it) {
            vec.push_back(*it);
        }
    }
    return vec; // Assumes RVO
}


// GetAllChildren will furnish a map { (type_name,tag_name) : [BaseClass*] } containing all JFactoryT<T> data where
// T inherits from BaseClass. Note that this _won't_ compute any results (unlike GetAll) because this is meant for
// things like visualizing and persisting DSTs.
// TODO: This is conceptually inconsistent with GetAll. Reconcile.

template<class S>
std::map<std::pair<std::string, std::string>, std::vector<S*>> JEvent::GetAllChildren() const {
    std::map<std::pair<std::string, std::string>, std::vector<S*>> results;
    for (JFactory* factory : mFactorySet->GetAllFactories()) {
        auto val = factory->GetAs<S>();
        if (!val.empty()) {
            auto key = std::make_pair(factory->GetObjectName(), factory->GetTag());
            results.insert(std::make_pair(key, val));
        }
    }
    return results;
}


template<class T>
typename JFactoryT<T>::PairType JEvent::GetIterators(const std::string& tag) const {
    mCallGraph.StartFactoryCall(JTypeInfo::demangle<T>(), tag);
    auto iters =GetFactory<T>(tag, true)->GetOrCreate(this->shared_from_this(), mApplication, mRunNumber);
    mCallGraph.FinishFactoryCall();
    return iters;
}


template<class T>
JFactoryT<T>* JEvent::GetSingle(const T* &t, const char *tag, bool exception_if_not_one) const
{
    /// This is a convenience method that can be used to get a pointer to the single
    /// object of type T from the specified factory. It simply calls the Get(vector<...>) method
    /// and copies the first pointer into "t" (or NULL if something other than 1 object is returned).
    ///
    /// This is intended to address the common situation in which there is an interest
    /// in the event if and only if there is exactly 1 object of type T. If the event
    /// has no objects of that type or more than 1 object of that type (for the specified
    /// factory) then an exception of type "unsigned long" is thrown with the value
    /// being the number of objects of type T. You can supress the exception by setting
    /// exception_if_not_one to false. In that case, you will have to check if t==NULL to
    /// know if the call succeeded.

    mCallGraph.StartFactoryCall(JTypeInfo::demangle<T>(), tag);
    std::vector<const T*> v;
    JFactoryT<T> *fac = Get(v, tag);
    if(v.size()!=1){
        t = NULL;
        if(exception_if_not_one) throw v.size();
    }
    t = v[0];
    mCallGraph.FinishFactoryCall();
    return fac;
}


#endif // _JEvent_h_
<|MERGE_RESOLUTION|>--- conflicted
+++ resolved
@@ -90,12 +90,8 @@
         JApplication* GetJApplication() const {return mApplication;}
         JEventSource* GetJEventSource() const {return mEventSource; }
         JCallGraphRecorder* GetJCallGraphRecorder() const {return &mCallGraph;}
-<<<<<<< HEAD
         JInspector* GetJInspector() const {return &mInspector;}
-        void Inspect() const { mInspector.Loop(); }
-=======
         void Inspect() const { mInspector.Loop();} // TODO: Force this not to be inlined AND used so it is defined in libJANA.a
->>>>>>> 80b5c06d
         bool GetSequential() const {return mIsBarrierEvent;}
         friend class JEventPool;
 
