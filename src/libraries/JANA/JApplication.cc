
// Copyright 2020, Jefferson Science Associates, LLC.
// Subject to the terms in the LICENSE file found in the top-level directory.

#include <JANA/JApplication.h>

#include <JANA/JEventProcessor.h>
#include <JANA/JEventSource.h>
#include <JANA/JEventSourceGenerator.h>
#include <JANA/JFactoryGenerator.h>

#include <JANA/Services/JParameterManager.h>
#include <JANA/Services/JPluginLoader.h>
#include <JANA/Services/JComponentManager.h>
#include <JANA/Engine/JArrowProcessingController.h>
#include <JANA/Engine/JDebugProcessingController.h>
#include <JANA/Utils/JCpuInfo.h>

JApplication *japp = nullptr;


JApplication::JApplication(JParameterManager* params) {

    if (params == nullptr) {
        m_params = std::make_shared<JParameterManager>();
    }
    else {
        m_params = std::shared_ptr<JParameterManager>(params);
    }

    m_service_locator.provide(m_params);
    m_service_locator.provide(std::make_shared<JLoggingService>());
    m_service_locator.provide(std::make_shared<JPluginLoader>(this));
    m_service_locator.provide(std::make_shared<JComponentManager>(this));

    m_plugin_loader = m_service_locator.get<JPluginLoader>();
    m_component_manager = m_service_locator.get<JComponentManager>();

    m_logger = m_service_locator.get<JLoggingService>()->get_logger("JApplication");
    m_logger.show_classname = false;
}


JApplication::~JApplication() {}


// Loading plugins

void JApplication::AddPlugin(std::string plugin_name) {
    m_plugin_loader->add_plugin(plugin_name);
}

void JApplication::AddPluginPath(std::string path) {
    m_plugin_loader->add_plugin_path(path);
}


// Building a ProcessingTopology

void JApplication::Add(JEventSource* event_source) {
    m_component_manager->add(event_source);
}

void JApplication::Add(JEventSourceGenerator *source_generator) {
    /// Add the given JFactoryGenerator to the list of queues
    ///
    /// @param source_generator pointer to source generator to add. Ownership is passed to JApplication
    m_component_manager->add(source_generator);
}

void JApplication::Add(JFactoryGenerator *factory_generator) {
    /// Add the given JFactoryGenerator to the list of queues
    ///
    /// @param factory_generator pointer to factory generator to add. Ownership is passed to JApplication
    m_component_manager->add(factory_generator);
}

void JApplication::Add(JEventProcessor* processor) {
    m_component_manager->add(processor);
}

void JApplication::Add(std::string event_source_name) {
    m_component_manager->add(event_source_name);
}


// Controlling processing

void JApplication::Initialize() {

    /// Initialize the application in preparation for data processing.
    /// This is called by the Run method so users will usually not
    /// need to call this directly.

    try {
        // Only run this once
        if (m_initialized) return;

        // Attach all plugins
        m_plugin_loader->attach_plugins(m_component_manager.get());

<<<<<<< HEAD
        // Set desired nthreads
        m_desired_nthreads = JCpuInfo::GetNumCpus();
        m_params->SetDefaultParameter("nthreads", m_desired_nthreads, "The total number of worker threads");
        m_params->SetDefaultParameter("jana:extended_report", m_extended_report);
=======
        // Set desired nthreads. We parse the 'nthreads' parameter two different ways for backwards compatibility.
        _desired_nthreads = 1;
	    _params->SetDefaultParameter("nthreads", _desired_nthreads, "The total number of worker threads");
	    if (_params->GetParameterValue<std::string>("nthreads") == "Ncores") {
            _desired_nthreads = JCpuInfo::GetNumCpus();
        }

        _params->SetDefaultParameter("jana:extended_report", _extended_report);
>>>>>>> 511de052

        m_component_manager->resolve_event_sources();

        int engine_choice = 0;
        m_params->SetDefaultParameter("jana:engine", engine_choice, "0: Arrow engine, 1: Debug engine");

        if (engine_choice == 0) {
            auto topology = JArrowTopology::from_components(m_component_manager, m_params, m_desired_nthreads);
            auto japc = std::make_shared<JArrowProcessingController>(topology);
            m_service_locator.provide(japc);  // Make concrete class available via SL
            m_processing_controller = m_service_locator.get<JArrowProcessingController>();  // Get deps from SL
            m_service_locator.provide(m_processing_controller);  // Make abstract class available via SL
        }
        else {
            auto jdpc = std::make_shared<JDebugProcessingController>(m_component_manager.get());
            m_service_locator.provide(jdpc);  // Make the concrete class available via SL
            m_processing_controller = m_service_locator.get<JDebugProcessingController>();  // Get deps from SL
            m_service_locator.provide(m_processing_controller); // Make abstract class available via SL
        }

        m_processing_controller->initialize();
        m_initialized = true;
    }
    catch (JException& e) {
        LOG_FATAL(m_logger) << e << LOG_END;
        exit(-1);
    }
}

void JApplication::Run(bool wait_until_finished) {

    Initialize();
    if(m_quitting) return;

    // Print summary of all config parameters (if any aren't default)
    m_params->PrintParameters(false);

    LOG_INFO(m_logger) << GetComponentSummary() << LOG_END;
    LOG_INFO(m_logger) << "Starting processing ..." << LOG_END;
    m_processing_controller->run(m_desired_nthreads);

    if (!wait_until_finished) {
        return;
    }

    // Monitor status of all threads
    while (!m_quitting) {

        // If we are finishing up (all input sources are closed, and are waiting for all events to finish processing)
        // This flag is used by the integrated rate calculator
        if (!m_draining_queues) {
            bool draining = true;
            for (auto evt_src : m_component_manager->get_evt_srces()) {
                draining &= (evt_src->GetStatus() == JEventSource::SourceStatus::Finished);
            }
            m_draining_queues = draining;
        }

        // Run until topology is deactivated, either because it finished or because another thread called stop()
        if (m_processing_controller->is_stopped() || m_processing_controller->is_finished()) {
            LOG_INFO(m_logger) << "All threads have ended." << LOG_END;
            break;
        }

        // Sleep a few cycles
        std::this_thread::sleep_for(m_ticker_interval);

        // Print status
        if( m_ticker_on ) PrintStatus();

        // Test for timeout
        if(m_timeout_on && m_processing_controller->is_timed_out()) {
            LOG_FATAL(m_logger) << "Timeout detected." << LOG_END;
            SetExitCode(22);  // TODO: What are the exit codes, and which corresponds to timeout?
            break;
        }
    }

    // Join all threads
    if (!m_skip_join) {
        LOG_INFO(m_logger) << "Merging threads ..." << LOG_END;
        m_processing_controller->wait_until_stopped();
    }

    LOG_INFO(m_logger) << "Event processing ended." << LOG_END;
    PrintFinalReport();
}


void JApplication::Scale(int nthreads) {
    m_processing_controller->scale(nthreads);
}

void JApplication::Stop(bool wait_until_idle) {
    m_processing_controller->request_stop();
    if (wait_until_idle) {
        m_processing_controller->wait_until_stopped();
    }
}

void JApplication::Quit(bool skip_join) {
    m_skip_join = skip_join;
    m_quitting = true;
    if (m_processing_controller != nullptr) {
        Stop(skip_join);
    }
}

void JApplication::SetExitCode(int exit_code) {
    /// Set a value of the exit code in that can be later retrieved
    /// using GetExitCode. This is so the executable can return
    /// a meaningful error code if processing is stopped prematurely,
    /// but the program is able to stop gracefully without a hard
    /// exit. See also GetExitCode.

    m_exit_code = exit_code;
}

int JApplication::GetExitCode() {
    /// Returns the currently set exit code. This can be used by
    /// JProcessor/JFactory classes to communicate an appropriate
    /// exit code that a jana program can return upon exit. The
    /// value can be set via the SetExitCode method.

    return m_exit_code;
}

JComponentSummary JApplication::GetComponentSummary() {
    /// Returns a data object describing all components currently running
    return m_component_manager->get_component_summary();
}

// Performance/status monitoring
void JApplication::SetTicker(bool ticker_on) {
    m_ticker_on = ticker_on;
}

void JApplication::EnableTimeout(bool enabled) {
    m_timeout_on = enabled;
}

void JApplication::PrintStatus() {
    if (m_extended_report) {
        m_processing_controller->print_report();
    }
    else {
        std::lock_guard<std::mutex> lock(m_status_mutex);
        update_status();
        LOG_INFO(m_logger) << "Status: " << m_perf_summary->total_events_completed << " events processed  "
                           << JTypeInfo::to_string_with_si_prefix(m_perf_summary->latest_throughput_hz) << "Hz ("
                           << JTypeInfo::to_string_with_si_prefix(m_perf_summary->avg_throughput_hz) << "Hz avg)" << LOG_END;
    }
}

void JApplication::PrintFinalReport() {
    m_processing_controller->print_final_report();
}

/// Performs a new measurement if the time elapsed since the previous measurement exceeds some threshold
void JApplication::update_status() {
    auto now = std::chrono::high_resolution_clock::now();
    if ((now - m_last_measurement) >= m_ticker_interval || m_perf_summary == nullptr) {
        m_perf_summary = m_processing_controller->measure_performance();
        m_last_measurement = now;
    }
}

/// Returns the number of threads currently being used.
/// Note: This data gets stale. If you need event counts and rates
/// which are more consistent with one another, call GetStatus() instead.
uint64_t JApplication::GetNThreads() {
    std::lock_guard<std::mutex> lock(m_status_mutex);
    update_status();
    return m_perf_summary->thread_count;
}

/// Returns the number of events processed since Run() was called.
/// Note: This data gets stale. If you need event counts and rates
/// which are more consistent with one another, call GetStatus() instead.
uint64_t JApplication::GetNEventsProcessed() {
    std::lock_guard<std::mutex> lock(m_status_mutex);
    update_status();
    return m_perf_summary->total_events_completed;
}

/// Returns the total integrated throughput so far in Hz since Run() was called.
/// Note: This data gets stale. If you need event counts and rates
/// which are more consistent with one another, call GetStatus() instead.
float JApplication::GetIntegratedRate() {
    std::lock_guard<std::mutex> lock(m_status_mutex);
    update_status();
    return m_perf_summary->avg_throughput_hz;
}

/// Returns the 'instantaneous' throughput in Hz since the last perf measurement was made.
/// Note: This data gets stale. If you need event counts and rates
/// which are more consistent with one another, call GetStatus() instead.
float JApplication::GetInstantaneousRate()
{
    std::lock_guard<std::mutex> lock(m_status_mutex);
    update_status();
    return m_perf_summary->latest_throughput_hz;
}

<|MERGE_RESOLUTION|>--- conflicted
+++ resolved
@@ -99,21 +99,14 @@
         // Attach all plugins
         m_plugin_loader->attach_plugins(m_component_manager.get());
 
-<<<<<<< HEAD
-        // Set desired nthreads
-        m_desired_nthreads = JCpuInfo::GetNumCpus();
-        m_params->SetDefaultParameter("nthreads", m_desired_nthreads, "The total number of worker threads");
+        // Set desired nthreads. We parse the 'nthreads' parameter two different ways for backwards compatibility.
+        m_desired_nthreads = 1;
+	    m_params->SetDefaultParameter("nthreads", m_desired_nthreads, "The total number of worker threads");
+	    if (m_params->GetParameterValue<std::string>("nthreads") == "Ncores") {
+            m_desired_nthreads = JCpuInfo::GetNumCpus();
+        }
+
         m_params->SetDefaultParameter("jana:extended_report", m_extended_report);
-=======
-        // Set desired nthreads. We parse the 'nthreads' parameter two different ways for backwards compatibility.
-        _desired_nthreads = 1;
-	    _params->SetDefaultParameter("nthreads", _desired_nthreads, "The total number of worker threads");
-	    if (_params->GetParameterValue<std::string>("nthreads") == "Ncores") {
-            _desired_nthreads = JCpuInfo::GetNumCpus();
-        }
-
-        _params->SetDefaultParameter("jana:extended_report", _extended_report);
->>>>>>> 511de052
 
         m_component_manager->resolve_event_sources();
 
