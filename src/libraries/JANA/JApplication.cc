--- conflicted
+++ resolved
@@ -16,11 +16,8 @@
 #include <JANA/Engine/JArrowProcessingController.h>
 #include <JANA/Engine/JDebugProcessingController.h>
 #include <JANA/Utils/JCpuInfo.h>
-<<<<<<< HEAD
+#include <JANA/Utils/JAutoActivator.h>
 #include <JANA/Engine/JTopologyBuilder.h>
-=======
-#include <JANA/Utils/JAutoActivator.h>
->>>>>>> f9ea0f26
 
 JApplication *japp = nullptr;
 
@@ -34,25 +31,15 @@
         m_params = std::shared_ptr<JParameterManager>(params);
     }
 
-<<<<<<< HEAD
-    _service_locator.provide(_params);
-    _service_locator.provide(std::make_shared<JLoggingService>());
-    _service_locator.provide(std::make_shared<JPluginLoader>(this));
-    _service_locator.provide(std::make_shared<JComponentManager>(this));
-	_service_locator.provide(std::make_shared<JTopologyBuilder>());
-
-	_plugin_loader = _service_locator.get<JPluginLoader>();
-    _component_manager = _service_locator.get<JComponentManager>();
-=======
     m_service_locator.provide(m_params);
     m_service_locator.provide(std::make_shared<JLoggingService>());
     m_service_locator.provide(std::make_shared<JPluginLoader>(this));
     m_service_locator.provide(std::make_shared<JComponentManager>(this));
     m_service_locator.provide(std::make_shared<JGlobalRootLock>());
+	_service_locator.provide(std::make_shared<JTopologyBuilder>());
 
     m_plugin_loader = m_service_locator.get<JPluginLoader>();
     m_component_manager = m_service_locator.get<JComponentManager>();
->>>>>>> f9ea0f26
 
     m_logger = m_service_locator.get<JLoggingService>()->get_logger("JApplication");
     m_logger.show_classname = false;
@@ -137,15 +124,16 @@
         m_params->SetDefaultParameter("jana:engine", engine_choice, "0: Arrow engine, 1: Debug engine");
 
         if (engine_choice == 0) {
-<<<<<<< HEAD
+            // Before: use from_components
+            // auto topology = JArrowTopology::from_components(m_component_manager, m_params, m_desired_nthreads);
+
+            // After: Use topology_builder::get_or_create
         	std::shared_ptr<JTopologyBuilder> topology_builder = nullptr;
 		    topology_builder = _service_locator.get<JTopologyBuilder>();
 		    // JTopologyBuilder was added to JServiceLocator in ctor, but may have been overridden by user before Init
 
         	auto topology = topology_builder->get_or_create(_desired_nthreads);
-=======
-            auto topology = JArrowTopology::from_components(m_component_manager, m_params, m_desired_nthreads);
->>>>>>> f9ea0f26
+            
             auto japc = std::make_shared<JArrowProcessingController>(topology);
             m_service_locator.provide(japc);  // Make concrete class available via SL
             m_processing_controller = m_service_locator.get<JArrowProcessingController>();  // Get deps from SL
