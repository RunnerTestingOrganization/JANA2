--- conflicted
+++ resolved
@@ -61,8 +61,6 @@
     for (auto queue : queues) {
         delete queue;
     }
-<<<<<<< HEAD
-=======
 }
 
 JArrowTopology* JArrowTopology::from_components(std::shared_ptr<JComponentManager> jcm, std::shared_ptr<JParameterManager> params, int nthreads) {
@@ -119,5 +117,4 @@
 
 
     return topology;
->>>>>>> f9ea0f26
 }