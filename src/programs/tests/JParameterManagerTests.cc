--- conflicted
+++ resolved
@@ -317,7 +317,6 @@
     }
 }
 
-<<<<<<< HEAD
 TEST_CASE("JParameterManagerFloatingPointRoundTrip") {
     JParameterManager jpm;
 
@@ -393,7 +392,6 @@
 }
 
 
-=======
 TEST_CASE("JParameterManager_Issue217StringsWithWhitespace") {
     JParameterManager jpm;
     SECTION("Reading a array of strings") {
@@ -404,4 +402,3 @@
     }
 }
 
->>>>>>> 0eaed8e4
