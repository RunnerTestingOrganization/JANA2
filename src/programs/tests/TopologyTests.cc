
// Copyright 2020, Jefferson Science Associates, LLC.
// Subject to the terms in the LICENSE file found in the top-level directory.

#include "catch.hpp"
#include "JANA/Engine/JTopologyBuilder.h"

#include <TestTopologyComponents.h>
#include <JANA/Utils/JPerfUtils.h>
#include <JANA/Engine/JArrowTopology.h>


JArrowMetrics::Status step(JArrow* arrow) {

        if (arrow->get_type() != JArrow::NodeType::Source &&
                arrow->get_status() == JArrow::Status::Running &&
            arrow->get_pending() == 0 &&
            arrow->get_running_upstreams() == 0) {

            arrow->finish();
            return JArrowMetrics::Status::Finished;
        }

        JArrowMetrics metrics;
        arrow->execute(metrics, 0);
        auto status = metrics.get_last_status();
        return status;
}

void log_status(JArrowTopology& /*topology*/) {

}



TEST_CASE("JTopology: Basic functionality") {

    RandIntSource source;
    MultByTwoProcessor p1;
    SubOneProcessor p2;
    SumSink<double> sink;

    auto topology = std::make_shared<JArrowTopology>();

    auto q1 = new JMailbox<int>();
    auto q2 = new JMailbox<double>();
    auto q3 = new JMailbox<double>();

    auto emit_rand_ints = new SourceArrow<int>("emit_rand_ints", source, q1);
    auto multiply_by_two = new MapArrow<int,double>("multiply_by_two", p1, q1, q2);
    auto subtract_one = new MapArrow<double,double>("subtract_one", p2, q2, q3);
    auto sum_everything = new SinkArrow<double>("sum_everything", sink, q3);

<<<<<<< HEAD
    emit_rand_ints->attach(multiply_by_two);
    multiply_by_two->attach(subtract_one);
    subtract_one->attach(sum_everything);

    topology.sources.push_back(emit_rand_ints);
    topology.arrows.push_back(emit_rand_ints);
    topology.arrows.push_back(multiply_by_two);
    topology.arrows.push_back(subtract_one);
    topology.arrows.push_back(sum_everything);
    topology.sinks.push_back(sum_everything);
=======
	topology->sources.push_back(emit_rand_ints);

	topology->arrows.push_back(emit_rand_ints);
	topology->arrows.push_back(multiply_by_two);
	topology->arrows.push_back(subtract_one);
	topology->arrows.push_back(sum_everything);
>>>>>>> e4047407

    emit_rand_ints->set_chunksize(1);

    auto logger = JLogger(JLogger::Level::TRACE);
    topology.m_logger = logger;
    source.logger = logger;


    SECTION("Before anything runs...") {

        // All queues are empty, none are finished
        REQUIRE(multiply_by_two->get_pending() == 0);
        REQUIRE(subtract_one->get_pending() == 0);
        REQUIRE(sum_everything->get_pending() == 0);
    }

    SECTION("When nothing is in the input queue...") {

        LOG_INFO(logger) << "Nothing has run yet; should be empty" << LOG_END;

        //topology.log_queue_status();
        step(multiply_by_two);
        step(subtract_one);
        step(sum_everything);
        step(multiply_by_two);
        step(subtract_one);
        step(sum_everything);
        //topology.log_queue_status();

        // All `execute` operations are no-ops
        REQUIRE(multiply_by_two->get_pending() == 0);
        REQUIRE(subtract_one->get_pending() == 0);
        REQUIRE(sum_everything->get_pending() == 0);
    }

    SECTION("After emitting") {
<<<<<<< HEAD
        LOG_INFO(logger) << "After emitting; should be something in q0" << LOG_END;

        log_status(topology);
        topology.run(1);
        step(emit_rand_ints);
        log_status(topology);
=======
        auto logger = JLogger(JLogger::Level::OFF);
        topology->m_logger = logger;
        source.logger = logger;

        //LOG_INFO(logger) << "After emitting; should be something in q0" << LOG_END;

        log_status(*topology);
        topology->set_active(true);
        step(emit_rand_ints);
        log_status(*topology);
>>>>>>> e4047407

        REQUIRE(multiply_by_two->get_pending() == 1);
        REQUIRE(subtract_one->get_pending() == 0);
        REQUIRE(sum_everything->get_pending() == 0);

        step(emit_rand_ints);
        step(emit_rand_ints);
        step(emit_rand_ints);
        step(emit_rand_ints);

        REQUIRE(multiply_by_two->get_pending() == 5);
        REQUIRE(subtract_one->get_pending() == 0);
        REQUIRE(sum_everything->get_pending() == 0);

    }

    SECTION("Running each stage sequentially yields the correct results") {

        //LOG_INFO(logger) << "Running each stage sequentially yields the correct results" << LOG_END;
<<<<<<< HEAD
        topology.run(1);
=======
        topology->set_active(true);
>>>>>>> e4047407

        for (int i = 0; i < 20; ++i) {
            step(emit_rand_ints);
            REQUIRE(multiply_by_two->get_pending() == 1);
            REQUIRE(subtract_one->get_pending() == 0);
            REQUIRE(sum_everything->get_pending() == 0);

            step(multiply_by_two);
            REQUIRE(multiply_by_two->get_pending() == 0);
            REQUIRE(subtract_one->get_pending() == 1);
            REQUIRE(sum_everything->get_pending() == 0);

            step(subtract_one);
            REQUIRE(multiply_by_two->get_pending() == 0);
            REQUIRE(subtract_one->get_pending() == 0);
            REQUIRE(sum_everything->get_pending() == 1);

            step(sum_everything);
            REQUIRE(multiply_by_two->get_pending() == 0);
            REQUIRE(subtract_one->get_pending() == 0);
            REQUIRE(sum_everything->get_pending() == 0);
        }

        REQUIRE(sink.sum == (7 * 2.0 - 1) * 20);
    }

    SECTION("Running each stage in random order (sequentially) yields the correct results") {
        //LOG_INFO(logger) << "Running each stage in arbitrary order yields the correct results" << LOG_END;

        JArrow* arrows[] = {emit_rand_ints,
                            multiply_by_two,
                            subtract_one,
                            sum_everything};

        std::map<std::string, JArrowMetrics::Status> results;
        results["emit_rand_ints"] = JArrowMetrics::Status::KeepGoing;
        results["multiply_by_two"] = JArrowMetrics::Status::KeepGoing;
        results["subtract_one"] = JArrowMetrics::Status::KeepGoing;
        results["sum_everything"] = JArrowMetrics::Status::KeepGoing;

        // Put something in the queue to get started
<<<<<<< HEAD
        topology.run(1);
=======
        topology->set_active(true);
>>>>>>> e4047407
        step(emit_rand_ints);

        bool work_left = true;
        while (work_left) {
            // Pick a random arrow
            JArrow* arrow = arrows[randint(0, 3)];

            auto name = arrow->get_name();
            JArrowMetrics metrics;
            arrow->execute(metrics, 0);
            auto res = metrics.get_last_status();
            results[name] = res;
            //LOG_TRACE(logger) << name << " => "
            //                  << to_string(res) << LOG_END;

            size_t pending = multiply_by_two->get_pending() +
                             subtract_one->get_pending() +
                             sum_everything->get_pending();

            work_left = (pending > 0);

            for (auto pair : results) {
                if (pair.second == JArrowMetrics::Status::KeepGoing) { work_left = true; }
            }
        }

        //topology.log_queue_status();
        REQUIRE(sink.sum == (7 * 2.0 - 1) * 20);
    }
    SECTION("Finished flag propagates") {

        logger = JLogger(JLogger::Level::OFF);
        topology->m_logger = logger;
        source.logger = logger;

<<<<<<< HEAD
        topology.run(1);
=======
        topology->set_active(true);
>>>>>>> e4047407

        REQUIRE(emit_rand_ints->get_status() == JArrow::Status::Running);
        REQUIRE(multiply_by_two->get_status() == JArrow::Status::Running);
        REQUIRE(subtract_one->get_status() == JArrow::Status::Running);
        REQUIRE(sum_everything->get_status() == JArrow::Status::Running);

        for (int i = 0; i < 20; ++i) {
            step(emit_rand_ints);
        }

        REQUIRE(emit_rand_ints->get_status() == JArrow::Status::Finished);
        REQUIRE(multiply_by_two->get_status() == JArrow::Status::Running);
        REQUIRE(subtract_one->get_status() == JArrow::Status::Running);
        REQUIRE(sum_everything->get_status() == JArrow::Status::Running);

        for (int i = 0; i < 20; ++i) {
            step(multiply_by_two);
        }

        REQUIRE(emit_rand_ints->get_status() == JArrow::Status::Finished);
        REQUIRE(multiply_by_two->get_status() == JArrow::Status::Finished);
        REQUIRE(subtract_one->get_status() == JArrow::Status::Running);
        REQUIRE(sum_everything->get_status() == JArrow::Status::Running);

        for (int i = 0; i < 20; ++i) {
            step(subtract_one);
        }

        REQUIRE(emit_rand_ints->get_status() == JArrow::Status::Finished);
        REQUIRE(multiply_by_two->get_status() == JArrow::Status::Finished);
        REQUIRE(subtract_one->get_status() == JArrow::Status::Finished);
        REQUIRE(sum_everything->get_status() == JArrow::Status::Running);

        for (int i = 0; i < 20; ++i) {
            step(sum_everything);
        }

        REQUIRE(emit_rand_ints->get_status() == JArrow::Status::Finished);
        REQUIRE(multiply_by_two->get_status() == JArrow::Status::Finished);
        REQUIRE(subtract_one->get_status() == JArrow::Status::Finished);
        REQUIRE(sum_everything->get_status() == JArrow::Status::Finished);

        log_status(*topology);

    }

    SECTION("Running from inside JApplication returns the correct answer") {
        JApplication app;
        auto builder = app.GetService<JTopologyBuilder>();
        builder->set(topology);

        REQUIRE(sink.sum == 0);

        app.Run(true);

        REQUIRE(topology->is_active() == false);
        REQUIRE(sum_everything->is_active() == false);
        REQUIRE(sink.sum == 20 * 13);

    }
}<|MERGE_RESOLUTION|>--- conflicted
+++ resolved
@@ -51,30 +51,21 @@
     auto subtract_one = new MapArrow<double,double>("subtract_one", p2, q2, q3);
     auto sum_everything = new SinkArrow<double>("sum_everything", sink, q3);
 
-<<<<<<< HEAD
     emit_rand_ints->attach(multiply_by_two);
     multiply_by_two->attach(subtract_one);
     subtract_one->attach(sum_everything);
 
-    topology.sources.push_back(emit_rand_ints);
-    topology.arrows.push_back(emit_rand_ints);
-    topology.arrows.push_back(multiply_by_two);
-    topology.arrows.push_back(subtract_one);
-    topology.arrows.push_back(sum_everything);
-    topology.sinks.push_back(sum_everything);
-=======
-	topology->sources.push_back(emit_rand_ints);
-
-	topology->arrows.push_back(emit_rand_ints);
-	topology->arrows.push_back(multiply_by_two);
-	topology->arrows.push_back(subtract_one);
-	topology->arrows.push_back(sum_everything);
->>>>>>> e4047407
+    topology->sources.push_back(emit_rand_ints);
+    topology->arrows.push_back(emit_rand_ints);
+    topology->arrows.push_back(multiply_by_two);
+    topology->arrows.push_back(subtract_one);
+    topology->arrows.push_back(sum_everything);
+    topology->sinks.push_back(sum_everything);
 
     emit_rand_ints->set_chunksize(1);
 
     auto logger = JLogger(JLogger::Level::TRACE);
-    topology.m_logger = logger;
+    topology->m_logger = logger;
     source.logger = logger;
 
 
@@ -106,25 +97,10 @@
     }
 
     SECTION("After emitting") {
-<<<<<<< HEAD
         LOG_INFO(logger) << "After emitting; should be something in q0" << LOG_END;
 
-        log_status(topology);
-        topology.run(1);
-        step(emit_rand_ints);
-        log_status(topology);
-=======
-        auto logger = JLogger(JLogger::Level::OFF);
-        topology->m_logger = logger;
-        source.logger = logger;
-
-        //LOG_INFO(logger) << "After emitting; should be something in q0" << LOG_END;
-
-        log_status(*topology);
-        topology->set_active(true);
-        step(emit_rand_ints);
-        log_status(*topology);
->>>>>>> e4047407
+        topology->run(1);
+        step(emit_rand_ints);
 
         REQUIRE(multiply_by_two->get_pending() == 1);
         REQUIRE(subtract_one->get_pending() == 0);
@@ -144,11 +120,7 @@
     SECTION("Running each stage sequentially yields the correct results") {
 
         //LOG_INFO(logger) << "Running each stage sequentially yields the correct results" << LOG_END;
-<<<<<<< HEAD
-        topology.run(1);
-=======
-        topology->set_active(true);
->>>>>>> e4047407
+        topology->run(1);
 
         for (int i = 0; i < 20; ++i) {
             step(emit_rand_ints);
@@ -190,11 +162,7 @@
         results["sum_everything"] = JArrowMetrics::Status::KeepGoing;
 
         // Put something in the queue to get started
-<<<<<<< HEAD
-        topology.run(1);
-=======
-        topology->set_active(true);
->>>>>>> e4047407
+        topology->run(1);
         step(emit_rand_ints);
 
         bool work_left = true;
@@ -230,11 +198,7 @@
         topology->m_logger = logger;
         source.logger = logger;
 
-<<<<<<< HEAD
-        topology.run(1);
-=======
-        topology->set_active(true);
->>>>>>> e4047407
+        topology->run(1);
 
         REQUIRE(emit_rand_ints->get_status() == JArrow::Status::Running);
         REQUIRE(multiply_by_two->get_status() == JArrow::Status::Running);
@@ -290,8 +254,8 @@
 
         app.Run(true);
 
-        REQUIRE(topology->is_active() == false);
-        REQUIRE(sum_everything->is_active() == false);
+        REQUIRE(topology->m_current_status == JArrowTopology::Status::Finished);
+        REQUIRE(sum_everything->get_status() == JArrow::Status::Finished);
         REQUIRE(sink.sum == 20 * 13);
 
     }
