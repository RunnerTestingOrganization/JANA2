//
//    File: JThreadManager.cc
// Created: Wed Oct 11 22:51:32 EDT 2017
// Creator: davidl (on Darwin harriet 15.6.0 i386)
//
// ------ Last repository commit info -----
// [ Date ]
// [ Author ]
// [ Source ]
// [ Revision ]
//
//- - - - - - - - - - - - - - - - - - - - - - - - - - - - - - - - - - - - - - - - - - - - - - - - -
// Jefferson Science Associates LLC Copyright Notice:
// Copyright 251 2014 Jefferson Science Associates LLC All Rights Reserved. Redistribution
// and use in source and binary forms, with or without modification, are permitted as a
// licensed user provided that the following conditions are met:
// 1. Redistributions of source code must retain the above copyright notice, this
//    list of conditions and the following disclaimer.
// 2. Redistributions in binary form must reproduce the above copyright notice, this
//    list of conditions and the following disclaimer in the documentation and/or other
//    materials provided with the distribution.
// 3. The name of the author may not be used to endorse or promote products derived
//    from this software without specific prior written permission.
// This material resulted from work developed under a United States Government Contract.
// The Government retains a paid-up, nonexclusive, irrevocable worldwide license in such
// copyrighted data to reproduce, distribute copies to the public, prepare derivative works,
// perform publicly and display publicly and to permit others to do so.
// THIS SOFTWARE IS PROVIDED BY JEFFERSON SCIENCE ASSOCIATES LLC "AS IS" AND ANY EXPRESS
// OR IMPLIED WARRANTIES, INCLUDING, BUT NOT LIMITED TO, THE IMPLIED WARRANTIES OF
// MERCHANTABILITY AND FITNESS FOR A PARTICULAR PURPOSE ARE DISCLAIMED.  IN NO EVENT SHALL
// JEFFERSON SCIENCE ASSOCIATES, LLC OR THE U.S. GOVERNMENT BE LIABLE TO LICENSEE OR ANY
// THIRD PARTES FOR ANY DIRECT, INDIRECT, INCIDENTAL, SPECIAL, EXEMPLARY, OR CONSEQUENTIAL
// DAMAGES (INCLUDING, BUT NOT LIMITED TO, PROCUREMENT OF SUBSTITUTE GOODS OR SERVICES; LOSS
// OF USE, DATA, OR PROFITS; OR BUSINESS INTERRUPTION) HOWEVER CAUSED AND ON ANY THEORY OF
// LIABILITY, WHETHER IN CONTRACT, STRICT LIABILITY, OR TORT (INCLUDING NEGLIGENCE OR
// OTHERWISE) ARISING IN ANY WAY OUT OF THE USE OF THIS SOFTWARE, EVEN IF ADVISED OF THE
// POSSIBILITY OF SUCH DAMAGE.
//- - - - - - - - - - - - - - - - - - - - - - - - - - - - - - - - - - - - - - - - - - - - - - - - -
//
// Description:
//
//
//- - - - - - - - - - - - - - - - - - - - - - - - - - - - - - - - - - - - - - - - - - - - - - - - -

#include <algorithm>
#include <unistd.h>
#include <tuple>
#include <chrono>
#include <thread>

#ifdef __APPLE__
#include <mach/thread_policy.h>
#include <mach/thread_act.h>
#endif

#include "JThreadManager.h"
#include "JEventSource.h"
#include "JApplication.h"
#include "JEventSourceManager.h"
#include "JQueueSimple.h"
#include "JEvent.h"
#include "JThread.h"
#include "JCpuInfo.h"

#include <pthread.h>
#include <signal.h>

//---------------------------------
// JThreadManager
//---------------------------------
JThreadManager::JThreadManager(JApplication* app) 
  : mApplication(app), mEventSourceManager(mApplication->GetJEventSourceManager()) {

	mLogger = JLoggingService::logger("JThreadManager");

	app->GetJParameterManager()->SetDefaultParameter(
		"JANA:DEBUG_THREADMANAGER", 
		mDebugLevel, 
		"JThreadManager debug level");

	app->GetJParameterManager()->SetDefaultParameter(
		"JANA:THREAD_ROTATE_SOURCES", 
		mRotateEventSources, 
		"Should threads rotate between event sources?");

	auto sSleepTimeNanoseconds = mSleepTime.count();
	app->GetJParameterManager()->SetDefaultParameter(
		"JANA:THREAD_SLEEP_TIME_NS", 
		sSleepTimeNanoseconds, 
		"Thread sleep time (in nanoseconds) when nothing to do.");

	if(sSleepTimeNanoseconds != mSleepTime.count())
		mSleepTime = std::chrono::nanoseconds(sSleepTimeNanoseconds);
}

//---------------------------------
// ~JThreadManager
//---------------------------------
JThreadManager::~JThreadManager(void)
{
	EndThreads();
	JoinThreads();
	for(auto p : mThreads           ) delete p;
	for(auto p : mActiveSourceInfos ) delete p;
	for(auto p : mRetiredSourceInfos) delete p;
}

//---------------------------------
// CreateThreads
//---------------------------------
void JThreadManager::CreateThreads(std::size_t aNumThreads)
{
	//Create the threads, assigning them queue sets (and event sources)
	//Before calling this, the queues (& event sources) should be prepared first!
	mThreads.reserve(aNumThreads);
	for(decltype(aNumThreads) si = 0; si < aNumThreads; si++)
	{
		auto sQueueSetIndex = si % mActiveSourceInfos.size();
		mThreads.push_back(new JThread(si + 1, mApplication, mActiveSourceInfos[sQueueSetIndex], sQueueSetIndex, mRotateEventSources));
	}

	// Tell JApplication to adjust maximum size of JFactorySet resource pool
	mApplication->UpdateResourceLimits();
}

//---------------------------------
// AddThread
//---------------------------------
void JThreadManager::AddThread(void)
{
	//Find a non-null event source info
	std::size_t sSourceIndex = 0;
	auto sEventSourceInfo = GetNextSourceQueues(sSourceIndex);

	if(sEventSourceInfo == nullptr)
		return; //Weird. We must be ending the program. Or starting it. Don't add threads this way in these situations.

	//LOCK
	LockThreadPool();

	mThreads.push_back(new JThread(mThreads.size() + 1, mApplication, sEventSourceInfo, sSourceIndex, mRotateEventSources));

	//UNLOCK
	mThreadPoolLock = false;

	// Tell JApplication to adjust maximum size of JFactorySet resource pool
	mApplication->UpdateResourceLimits();
}

//---------------------------------
// RemoveThread
//---------------------------------
void JThreadManager::RemoveThread(void)
{
	//LOCK
	LockThreadPool();

	//Remove a thread (from the back of the pool)
	auto sThread = mThreads.back();
	mThreads.pop_back();

	//UNLOCK
	mThreadPoolLock = false;

	//End, join, and delete thread
	sThread->End();
	sThread->Join();
	delete sThread;

	// Tell JApplication to adjust maximum size of JFactorySet resource pool
	mApplication->UpdateResourceLimits();
}

//---------------------------------
// SetNJThreads
//---------------------------------
void JThreadManager::SetNJThreads(std::size_t nthreads)
{
	// Force reasonable limit to number of threads
	if( nthreads<1 || nthreads>4096 )throw JException("nthreads (%d) out of range! must be between 1-4096", nthreads);

	// Increase to desired number of threads
	std::size_t sSourceIndex = 0;
	while( GetNJThreads() < nthreads ) {
		if( GetNextSourceQueues(sSourceIndex) == nullptr ) return; // Thread won't be added if this is null
		AddThread();
	}

	// Decrease to desired number of threads
	while( GetNJThreads() > nthreads ) {
		RemoveThread();
	}

	// Tell JApplication to adjust maximum size of JFactorySet resource pool
	mApplication->UpdateResourceLimits();

	// Make sure all threads are running
	RunThreads();
}

//---------------------------------
// PrepareQueues
//---------------------------------
void JThreadManager::PrepareQueues(void)
{
	//Call while single-threaded during program startup
	//For each open event source, create a set of queues using the template queue set
	//Also, add the custom event queue that is unique to each event source
	std::vector<JEventSource*> sSources;
	mEventSourceManager->GetActiveJEventSources(sSources);

	LOG_TRACE(mLogger, mDebugLevel) << "Number of sources: " << sSources.size() << LOG_END;

	for(auto sSource : sSources)
		mActiveSourceInfos.push_back(new JEventSourceInfo(sSource, MakeQueueSet(sSource)));

	if(sSources.size() < 2)
		mRotateEventSources = false; //nothing to rotate to
}

//---------------------------------
// MakeQueueSet
//---------------------------------
JQueueSet* JThreadManager::MakeQueueSet(JEventSource* sEventSource)
{
	//Create queue set from template
	//The template contains queues that are identical for all sources (e.g. subtask, output queues)

	//Don't just use default copy-constructor.
	//We want each event source to have its own set of queues.
	//This is in case there are "barrier" events:
		//If a barrier event comes through, we don't want to analyze any
		//subsequent events until it is finished being analyzed.
		//However, we can still analyze events from other sources,
		//and don't want to block those: Separate queues
	auto sQueueSet = mTemplateQueueSet.Clone();
	mAllocatedQueueSets.push_back( std::shared_ptr<JQueueSet>(sQueueSet)); // ensure destructor is called later

	//get source-specific event queue (e.g. disentangle events)
	auto sEventQueue = sEventSource->GetEventQueue();
	if(sEventQueue == nullptr){
		//unspecified by source, use default
		sEventQueue = new JQueueSimple(mApplication->GetJParameterManager(), 
				               "Events");
	}

	// This will add the queue used by the JEventSource to output completed
	// (parsed) events. The source may use other queues internally ahead of
	// this one. n.b. JANA will place events obtained from the source via
	// GetEvent into the first "Events" type queue in the set.
	sQueueSet->AddQueue(JQueueSet::JQueueType::Events, sEventQueue);

	return sQueueSet;
}

//---------------------------------
// GetNJThreads
//---------------------------------
uint32_t JThreadManager::GetNJThreads(void)
{
	/// Returns the number of JThread objects that currently
	/// exist.

	return mThreads.size();
}

//---------------------------------
// GetJThreads
//---------------------------------
void JThreadManager::GetJThreads(std::vector<JThread*>& aThreads) const
{
	/// Copy list of the pointers to all JThread objects into
	/// provided container.

	aThreads = mThreads;
}

//---------------------------------
// LockScourceInfos
//---------------------------------
void JThreadManager::LockScourceInfos(void) const
{
	bool sExpected = false;
	while(!mScourceInfosLock.compare_exchange_weak(sExpected, true))
		sExpected = false;
}

//---------------------------------
// LockThreadPool
//---------------------------------
void JThreadManager::LockThreadPool(void) const
{
	bool sExpected = false;
	while(!mThreadPoolLock.compare_exchange_weak(sExpected, true))
		sExpected = false;
}

//---------------------------------
// GetQueue
//---------------------------------
JQueue* JThreadManager::GetQueue(const std::shared_ptr<JTaskBase>& aTask, JQueueSet::JQueueType aQueueType, const std::string& aQueueName) const
{
	auto sEventSource = aTask->GetEvent()->GetEventSource();
	return GetQueue(sEventSource, aQueueType, aQueueName);
}

//---------------------------------
// GetQueue
//---------------------------------
JQueue* JThreadManager::GetQueue(const JEventSource* aEventSource, JQueueSet::JQueueType aQueueType, const std::string& aQueueName) const
{
	auto sQueueSet = GetEventSourceInfo(aEventSource)->mQueueSet;
	return sQueueSet->GetQueue(aQueueType, aQueueName);
}

//---------------------------------
// GetRetiredQueues
//---------------------------------
void JThreadManager::GetRetiredSourceInfos(std::vector<JEventSourceInfo*>& aSourceInfos) const
{
	//LOCK
	LockScourceInfos();

	aSourceInfos = mRetiredSourceInfos;

	//UNLOCK
	mScourceInfosLock = false;
}

//---------------------------------
// GetActiveQueues
//---------------------------------
void JThreadManager::GetActiveSourceInfos(std::vector<JEventSourceInfo*>& aSourceInfos) const
{
	//LOCK
	LockScourceInfos();

	aSourceInfos = mActiveSourceInfos;

	//UNLOCK
	mScourceInfosLock = false;

	//filter out nullptr queues
	auto sNullChecker = [](const JEventSourceInfo* sInfo) -> bool {return (sInfo == nullptr);};
	aSourceInfos.erase(std::remove_if(std::begin(aSourceInfos), std::end(aSourceInfos), sNullChecker), std::end(aSourceInfos));
}

//---------------------------------
// AddQueue
//---------------------------------
void JThreadManager::AddQueue(JQueueSet::JQueueType aQueueType, JQueue* aQueue)
{
	//Set a template queue that will be used (cloned) for each event source.
	//Doesn't lock: Assumes no one is crazy enough to call this while in the middle of running.
	//This should probably just be called in plugin constructor.
	mTemplateQueueSet.AddQueue(aQueueType, aQueue);
}

//---------------------------------
// GetEventSourceInfo
//---------------------------------
JThreadManager::JEventSourceInfo* JThreadManager::GetEventSourceInfo(const JEventSource* aEventSource) const
{
	auto sFind_Key = [aEventSource](const JEventSourceInfo* aSourceInfo) -> bool
	{
		if(aSourceInfo == nullptr)
			return false;
		return (aSourceInfo->mEventSource == aEventSource);
	};

	//LOCK
	LockScourceInfos();

	auto sEnd = std::end(mActiveSourceInfos);
	auto sIterator = std::find_if(std::begin(mActiveSourceInfos), sEnd, sFind_Key);
	auto sResult = (sIterator != sEnd) ? *sIterator : nullptr;

	//UNLOCK
	mScourceInfosLock = false;

	return sResult;
}

//---------------------------------
// GetNextQueueSet
//---------------------------------
JThreadManager::JEventSourceInfo* JThreadManager::GetNextSourceQueues(std::size_t& aInputSetIndex)
{
	//Rotate to the next event source (and corresponding queue set)
	//Increment the current set index, and if past the end, loop back to 0
	auto aCurrentSetIndex = aInputSetIndex + 1;

	//LOCK
	LockScourceInfos();

	while(true)
	{
		//If index is too large, loop back to zero
		if(aCurrentSetIndex >= mActiveSourceInfos.size())
			aCurrentSetIndex = 0;

		if(aCurrentSetIndex == aInputSetIndex)
		{
			//every source is nullptr, or there is only 1 open source
			auto sInfo = mActiveSourceInfos[aCurrentSetIndex];
			mScourceInfosLock = false; //UNLOCK
			return sInfo;
		}

		//If null, don't grab
		if(mActiveSourceInfos[aCurrentSetIndex] == nullptr)
			aCurrentSetIndex++;
		else
			break;
	}
	auto sInfo = mActiveSourceInfos[aCurrentSetIndex];

	//UNLOCK
	mScourceInfosLock = false;

	aInputSetIndex = aCurrentSetIndex;
	return sInfo;
}

//---------------------------------
// RegisterSourceFinished
//---------------------------------
JThreadManager::JEventSourceInfo* JThreadManager::RegisterSourceFinished(const JEventSource* aFinishedEventSource, std::size_t& aQueueSetIndex)
{
	//Open the next source (if not done already)
	//If two threads reach here at the same time, only one will open the source.
	//The other thread will update to the new source later below
	JEventSource::RETURN_STATUS sStatus = JEventSource::RETURN_STATUS::kUNKNOWN;
	JEventSource* sNextSource = nullptr;
	std::tie(sStatus, sNextSource) = mEventSourceManager->OpenNext(aFinishedEventSource);

	LOG_TRACE(mLogger, mDebugLevel) << "Thread " << THREAD_ID
		<< " JThreadManager::RegisterSourceFinished(): Source finished, next source = " 
		<< sNextSource << LOG_END;

	//LOCK
	LockScourceInfos();

	if(sNextSource != nullptr)
	{
		//We have just opened a new event source
		LOG_TRACE(mLogger, mDebugLevel) << "Thread " << THREAD_ID
			<< " JThreadManager::RegisterSourceFinished(): New source opened" << LOG_END;

		//Retire the current queue set, insert a new one in its place
		mActiveSourceInfos[aQueueSetIndex]->mQueueSet->FinishedWithQueues();
		mRetiredSourceInfos.push_back(mActiveSourceInfos[aQueueSetIndex]);
		auto sInfo = new JEventSourceInfo(sNextSource, MakeQueueSet(sNextSource));
		mActiveSourceInfos[aQueueSetIndex] = sInfo;

		//Unlock and return
		mScourceInfosLock = false;
		return sInfo;
	}

	//OK, the "next" source is null. Either another thread opened a new source, or there are no more sources to open.
	if(sStatus == JEventSource::RETURN_STATUS::kUNKNOWN)
	{
		//OK, we're not quite sure what happened.
		//When trying to open the next source, we searched for the old one but it was already registered as exhausted.
		//So either:
			//Another thread opened a new source, and installed it into mActiveQueueSets at the same slot
			//There were no other sources to open, and installed nullptr in its place
		auto sInfo = mActiveSourceInfos[aQueueSetIndex];
		if(sInfo != nullptr)
		{
			//Another thread opened a new source, and installed it into mActiveQueueSets at the same slot
			LOG_TRACE(mLogger, mDebugLevel) << "Thread " << THREAD_ID
				<< " JThreadManager::RegisterSourceFinished(): Another thread opened a new source" << LOG_END;

			//Get and return the new queue set and source (don't forget to unlock!)
			mScourceInfosLock = false;
			return sInfo;
		}

		//There were no new sources to open, so the other thread retired the queue set and put nullptr in its place

		//If done, tell all threads to end (if not done so already)
		//If not, rotate this thread to the next open source and return the next queue set
		return CheckAllSourcesDone(aQueueSetIndex);
	}

	//We removed the previous source from the active list (first one to get there), and there are no new sources to open
	LOG_TRACE(mLogger, mDebugLevel) << "Thread " << THREAD_ID
		<< " JThreadManager::RegisterSourceFinished(): No new sources to open" << LOG_END;

	//Retire the current source info and remove it from the active queue
	//Note that we can't actually erase it: It would invalidate the queue set indices of other threads
	//Instead, we replace it with nullptr
	if(mActiveSourceInfos[aQueueSetIndex] != nullptr) //if not done already by another thread
	{
		mRetiredSourceInfos.push_back(mActiveSourceInfos[aQueueSetIndex]);
		mActiveSourceInfos[aQueueSetIndex] = nullptr;
	}

	//If done, tell all threads to end
	//If not, rotate this thread to the next open source and return the next queue set
	return CheckAllSourcesDone(aQueueSetIndex);
}

//---------------------------------
// CheckAllSourcesDone
//---------------------------------
JThreadManager::JEventSourceInfo* JThreadManager::CheckAllSourcesDone(std::size_t& aQueueSetIndex)
{
	//Only called by RegisterSourceFinished, and already within a lock on mScourceInfosLock
		//This is only called once there are no more files to open, and we want to see if all jobs are done.
	//If done, tell all threads to end
	//If not, rotate this thread to the next open source and return the next queue set

	//Check if all sources are done
	auto sNullChecker = [](const JEventSourceInfo* sInfo) -> bool {return (sInfo == nullptr);};
	if(std::all_of(std::begin(mActiveSourceInfos), std::end(mActiveSourceInfos), sNullChecker))
	{
		//The last event source is done.
		LOG_TRACE(mLogger, mDebugLevel) << "Thread " << THREAD_ID
			<< " JThreadManager::CheckAllSourcesDone(): All tasks from all event sources are done" << LOG_END;

		//UNLOCK
		mScourceInfosLock = false;

		//Tell all threads to end.
		EndThreads();
		return nullptr;
	}

	//Not all sources are done yet.
	//Rotate this thread to the next open/task-processing source.
	do
	{
		aQueueSetIndex++;
		if(aQueueSetIndex >= mActiveSourceInfos.size())
			aQueueSetIndex = 0;
	}
	while(mActiveSourceInfos[aQueueSetIndex] == nullptr);

	//Get and return the next queue set and source (don't forget to unlock!)
	auto sInfo = mActiveSourceInfos[aQueueSetIndex];
	mScourceInfosLock = false;
	return sInfo;
}

//---------------------------------
// ExecuteTask
//---------------------------------
void JThreadManager::ExecuteTask(const std::shared_ptr<JTaskBase>& aTask, JEventSourceInfo* aSourceInfo, JQueueSet::JQueueType aQueueType)
{
	//If task is from the event queue, prepare it for execution
	//See function for details
	if(aQueueType == JQueueSet::JQueueType::Events)
		PrepareEventTask(aTask, aSourceInfo);

	try{
		//Execute task
		(*aTask)();
<<<<<<< HEAD
		LOG_TRACE(mLogger, mDebugLevel) << "Thread " << THREAD_ID << " JThreadManager::ExecuteTask(): Task executed successfully." << LOG_END;
=======
		aTask->GetFuture(); // if task threw an exception, it will have been caught by the future and this will cause it to be re-thrown
		LOG_TRACE(mLogger, mDebugLevel) << "Thread " << JTHREAD->GetThreadID() << " JThreadManager::ExecuteTask(): Task executed successfully." << LOG_END;
>>>>>>> fba687d2

		// Release the JEvent
		if(aQueueType == JQueueSet::JQueueType::Events){
			auto sEvent = const_cast<JEvent*>(aTask->GetEvent());
			sEvent->Release();
		}

	}catch(...){
		//Catch the exception

		auto sException = std::current_exception();

		LOG_TRACE(mLogger, mDebugLevel) << "Thread " << THREAD_ID << " JThreadManager::ExecuteTask(): Caught exception!" << LOG_END;

		//Rethrow the exception
		std::rethrow_exception(sException);
	}
}

//---------------------------------
// PrepareEventTask
//---------------------------------
void JThreadManager::PrepareEventTask(const std::shared_ptr<JTaskBase>& aTask, const JEventSourceInfo* aSourceInfo) const
{
	//If from the event queue, add factories to the event (JFactorySet)
	//We don't add them earlier (e.g. in the event source) because it would take too much memory
	//E.g. if 200 events in the queue, we'd have 200 factories of each type
	//Instead, only the events that are actively being analyzed have factories
	//Once the JEvent goes out of scope and releases the JFactorySet, it returns to the pool

	//OK, this is a bit ugly
	//The problem is that JTask holds a shared_ptr of const JEvent*, and we need to modify it.
	//Why not just hold a non-const shared_ptr?
	//Because we don't want the user calling things like JEvent::SetEventNumber() in their factories.

	//So what do we do? The dreaded const_cast.
	//auto sEvent = const_cast<JEvent*>(aTask->GetEvent());

	//Is there something else we can do instead?
	//We could pass the JFactorySet alongside the JEvent instead of as a member of it.
	//But the user is not intended to ever directly interact with the JFactorySet
	//And we'll also have to deal with this again for sending along barrier-event data.
	//This ends up requiring a lot of arguments to factory/processor/task methods.

	//Now, let's set the JFactorySet:
	//By having the JEvent Release() function recycle the JFactorySet, it doesn't have to be shared_ptr
	//If it's shared_ptr: more (slow) atomic operations
	//Just make the JFactorySet a member and cheat a little bit. It's a controlled environment.
	//sEvent->SetFactorySet(mApplication->GetFactorySet());

	// Nathan says:
	// FactorySet is needed all the time now, for JEvent::Insert(). To control memory usage we will
	// control the number of events in-flight at any given time, which is less cumbersome/constricting.
}

//---------------------------------
// SubmitAsyncTasks
//---------------------------------
void JThreadManager::SubmitAsyncTasks(const std::vector<std::shared_ptr<JTaskBase>>& aTasks, JQueueSet::JQueueType aQueueType, const std::string& aQueueName)
{
	//Tasks are added to the specified queue.
	//Function returns as soon as all tasks are submitted; it doesn't wait until all tasks are finished.
	//Function ASSUMES all tasks from the same event source!!!

	LOG_TRACE(mLogger, mDebugLevel) << "Thread " << THREAD_ID
		<< " JThreadManager::SubmitAsyncTasks(): Submit " 
		<< aTasks.size() << " tasks." << LOG_END;

	if(aTasks.empty())
		return;

	//Get queue
	auto sEventSource = aTasks[0]->GetEvent()->GetEventSource();
	auto sSourceInfo = GetEventSourceInfo(sEventSource);
	auto sQueueSet = sSourceInfo->mQueueSet;
	auto sQueue = sQueueSet->GetQueue(aQueueType, aQueueName);

	//Submit tasks
	SubmitTasks(aTasks, sSourceInfo, sQueue, aQueueType);
}

//---------------------------------
// SubmitTasks
//---------------------------------
void JThreadManager::SubmitTasks(const std::vector<std::shared_ptr<JTaskBase>>& aTasks, JQueueSet::JQueueType aQueueType, const std::string& aQueueName)
{
	//Tasks are added to the specified queue.
	//Function does not return until all tasks are finished.
	//Function ASSUMES all tasks from the same event source!!!
	
	LOG_TRACE(mLogger, mDebugLevel) << "Thread " << THREAD_ID
		<< " JThreadManager::SubmitTasks(): Submit " << aTasks.size() << " tasks to queue type " 
		<< static_cast<std::underlying_type<JQueueSet::JQueueType>::type>(aQueueType) 
		<< ", name = " << aQueueName << LOG_END;

	if(aTasks.empty())
		return;

	//Get queue
	auto sEventSource = aTasks[0]->GetEvent()->GetEventSource();
	auto sSourceInfo = GetEventSourceInfo(sEventSource);
	auto sQueueSet = sSourceInfo->mQueueSet;
	auto sQueue = sQueueSet->GetQueue(aQueueType, aQueueName);

	//Submit tasks
	SubmitTasks(aTasks, sSourceInfo, sQueue, aQueueType);

	//While waiting for results, execute tasks from the queue we submitted to
	DoWorkWhileWaitingForTasks(aTasks, sSourceInfo, sQueue, aQueueType);
}

//---------------------------------
// SubmitTasks
//---------------------------------
void JThreadManager::SubmitTasks(const std::vector<std::shared_ptr<JTaskBase>>& aTasks, JEventSourceInfo* aSourceInfo, JQueue* aQueue, JQueueSet::JQueueType aQueueType)
{
	//You would think submitting tasks would be easy.
	//However, the task JQueue can fill up, and we may not be able to put all of our tasks in.
	//If that happens, we will execute one of the tasks in the queue before trying to add more.
	//This function returns once all tasks are submitted.

	//Prepare iterators
	auto sIterator = std::begin(aTasks);
	auto sEnd = std::end(aTasks);

	//Loop over tasks and submit them
	while(sIterator != sEnd)
	{
		//Try to submit task
		if(aQueue->AddTask(*sIterator) != JQueue::Flags_t::kNO_ERROR)
		{
			//Failed (queue probably full): Execute a task in the meantime
			ExecuteTask(*sIterator, aSourceInfo, aQueueType);
		}
		sIterator++; //advance to the next task
	}

	LOG_TRACE(mLogger, mDebugLevel) << "Thread " << THREAD_ID << " JThreadManager::SubmitTasks(): Tasks submitted." << LOG_END;
}

//---------------------------------
// DoWorkWhileWaiting
//---------------------------------
void JThreadManager::DoWorkWhileWaiting(const std::atomic<bool>& aWaitFlag, const JEventSource* aEventSource, JQueueSet::JQueueType aQueueType, const std::string& aQueueName)
{
	//While waiting (while flag is true), execute tasks in the specified queue.
	//Function does not return until the wait flag is false, which can only be changed by another thread.
	//This is typically called during JEvent::Get(), if the objects haven't been created yet.
	//In this case, one thread holds the input wait lock while creating them,
	//and the other thread comes here and executes other tasks until the first thread finishes.

	//The thread holding the wait lock may be submitting its own tasks (and need them to finish first),
	//so waiting threads should execute tasks from that queue to minimize the wait time.

	//Get queue for executing tasks
	auto sSourceInfo = GetEventSourceInfo(aEventSource);
	auto sQueueSet = sSourceInfo->mQueueSet;
	auto sQueue = sQueueSet->GetQueue(aQueueType, aQueueName);

	//Build is-it-done checker
	auto sWaitFunction = [&aWaitFlag](void) -> bool {return aWaitFlag;};

	//Execute tasks while waiting
	DoWorkWhileWaitingForTasks(sWaitFunction, sSourceInfo, sQueue, aQueueType);
}

//---------------------------------
// DoWorkWhileWaitingForTasks
//---------------------------------
void JThreadManager::DoWorkWhileWaitingForTasks(const std::vector<std::shared_ptr<JTaskBase>>& aSubmittedTasks, JQueueSet::JQueueType aQueueType, const std::string& aQueueName)
{
	//The passed-in tasks have already been submitted (e.g. via SubmitTasks or SubmitAsyncTasks).
	//While waiting for those to finish, we get tasks from the queues and execute those.
	//The queue arguments should be those for the queue we just submitted the tasks to.
	//That way, this thread will help do the work that was just submitted.

	//Get queue
	auto sEventSource = aSubmittedTasks[0]->GetEvent()->GetEventSource();
	auto sSourceInfo = GetEventSourceInfo(sEventSource);
	auto sQueueSet = sSourceInfo->mQueueSet;
	auto sQueue = sQueueSet->GetQueue(aQueueType, aQueueName);

	//Defer to next function
	DoWorkWhileWaitingForTasks(aSubmittedTasks, sSourceInfo, sQueue, aQueueType);
}

//---------------------------------
// DoWorkWhileWaitingForTasks
//---------------------------------
void JThreadManager::DoWorkWhileWaitingForTasks(const std::vector<std::shared_ptr<JTaskBase>>& aSubmittedTasks, JEventSourceInfo* aSourceInfo, JQueue* aQueue, JQueueSet::JQueueType aQueueType)
{
	//The passed-in tasks have already been submitted (e.g. via SubmitTasks or SubmitAsyncTasks).
	//While waiting for those to finish, we get tasks from the queues and execute those.
	//The queue arguments should be those for the queue we just submitted the tasks to.
	//That way, this thread will help do the work that was just submitted.

	//Is-it-done checker
	auto sTaskCompleteChecker = [](const std::shared_ptr<JTaskBase>& sTask) -> bool {return sTask->IsFinished();};

	//Wait if all tasks aren't finished
	//Pass in iterators instead of vector to avoid copying the vector (and ref counting)
	auto sBegin = std::begin(aSubmittedTasks);
	auto sEnd = std::end(aSubmittedTasks);
	auto sWaitFunction = [sBegin, sEnd, sTaskCompleteChecker](void) -> bool {
		return !std::all_of(sBegin, sEnd, sTaskCompleteChecker);};

	//Execute tasks while waiting
	DoWorkWhileWaitingForTasks(sWaitFunction, aSourceInfo, aQueue, aQueueType);
}

//---------------------------------
// DoWorkWhileWaitingForTasks
//---------------------------------
void JThreadManager::DoWorkWhileWaitingForTasks(const std::function<bool(void)>& aWaitFunction, JEventSourceInfo* aSourceInfo, JQueue* aQueue, JQueueSet::JQueueType aQueueType)
{
	//Won't return until aWaitFunction returns true.
	//In the meantime, executes tasks (or sleeps if none available)
	LOG_TRACE(mLogger, mDebugLevel) << "Thread " << THREAD_ID << " JThreadManager::DoWorkWhileWaitingForTasks()" << LOG_END;

	while(aWaitFunction())
	{
		//Get task and execute it
		auto sQueueType = JQueueSet::JQueueType::Events;
		auto sTask = std::shared_ptr<JTaskBase>(nullptr);
		std::tie(sQueueType, sTask) = GetTask(aSourceInfo->mQueueSet, aQueue, aQueueType);
		if(sTask != nullptr)
			ExecuteTask(sTask, aSourceInfo, sQueueType);
		else
			std::this_thread::sleep_for(mSleepTime); //Sleep a minimal amount.
	}

	LOG_TRACE(mLogger, mDebugLevel) << "Thread " << THREAD_ID << " JThreadManager::DoWorkWhileWaitingForTasks(): Done waiting." << LOG_END;
}

//---------------------------------
// GetTask
//---------------------------------
std::pair<JQueueSet::JQueueType, std::shared_ptr<JTaskBase>> JThreadManager::GetTask(JQueueSet* aQueueSet, JQueue* aQueue, JQueueSet::JQueueType aQueueType) const
{
	//This is called by threads who have just submitted (or are waiting on) tasks to complete,
	//and want work to do in the meantime.

	//This prefers getting tasks from the queue specified by the input arguments,
	//then searches other queues if none are there.

	//Prefer executing tasks from the input queue
	auto sTask = aQueue->GetTask();
	if(sTask != nullptr)
		return std::make_pair(aQueueType, sTask);

	LOG_TRACE(mLogger, mDebugLevel) << "Thread " << THREAD_ID << " JThreadManager::GetTask(): Queue empty." << LOG_END;

	//Next, prefer executing tasks from the same event source (input queue set)
	JQueueSet::JQueueType sQueueType;
	std::tie(sQueueType, sTask) = aQueueSet->GetTask();
	if(sTask != nullptr)
		return std::make_pair(sQueueType, sTask);

	LOG_TRACE(mLogger, mDebugLevel) << "Thread " << THREAD_ID << " JThreadManager::GetTask(): Event source tasks empty." << LOG_END;

	//Finally, loop over all active queue sets (different event sources)
	LockScourceInfos();
	for(auto sQueueSetInfo : mActiveSourceInfos)
	{
		if(sQueueSetInfo == nullptr)
			continue;
		auto sQueueSet = sQueueSetInfo->mQueueSet;
		if(sQueueSet == aQueueSet)
			continue; //already checked that one
		std::tie(sQueueType, sTask) = aQueueSet->GetTask();
		if(sTask != nullptr)
		{
			mScourceInfosLock = false; //UNLOCK
			return std::make_pair(sQueueType, sTask);
		}
	}

	LOG_TRACE(mLogger, mDebugLevel) << "Thread " << THREAD_ID << " JThreadManager::GetTask(): No tasks." << LOG_END;

	//No tasks in any queues, return nullptr
	mScourceInfosLock = false; //UNLOCK
	return std::make_pair(JQueueSet::JQueueType::Events, std::shared_ptr<JTaskBase>(nullptr));
}

//---------------------------------
// SetThreadAffinity
//---------------------------------
void JThreadManager::SetThreadAffinity(int affinity_algorithm)
{
	/// Set the affinity of each thread. This will force each JThread
	/// to be assigned to a specific HW thread. At this point, it just
	/// assigns them sequentially. More sophisticated assignments should
	/// be done by the user by getting a list of JThreads and then getting
	/// a pointer to the std::thread object via the GetThread method.
	///
	/// Note that setting the thread affinity is not something that can be
	/// done through the C++ standard. It is done here only for pthreads
	/// which is the underlying thread package for Linux and Mac OS X
	/// (at least at the moment).

	// The default algorithm does not set the affinity at all
	if( affinity_algorithm==0 ){
		LOG_TRACE(mLogger, mDebugLevel) << "JThreadManager::SetThreadAffinity(): Thread affinity not set." << LOG_END;
		return;
	}

	if( typeid(std::thread::native_handle_type) != typeid(pthread_t) ){
		LOG_WARN(mLogger) << "AFFINITY is set, but thread system is not pthreads." << LOG_END;
		LOG_WARN(mLogger) << "  Thread affinity will not be set by JANA." << LOG_END;
		return;
	}

	LOG_TRACE(mLogger, mLogTarget) << "JThreadManager::SetThreadAffinity(): Setting affinity for all threads using algorithm " << affinity_algorithm << LOG_END;

	uint32_t ithread = 0;
	uint32_t ncores = JCpuInfo::GetNumCpus();
	for( auto jt : mThreads ){
		pthread_t t = jt->GetThread()->native_handle();

		uint32_t icpu = ithread;
		switch( affinity_algorithm ){
			case 1:
				// This just assigns threads in numerical order.
				// This is probably the best option for most
				// production jobs.
				break;

			case 2:
				// This algorithm places subsequent threads ncores/2 apart
				// which generally will pair them up on single cores.
				// This is good if the threads benefit from sharing the L1
				// and L2 cache. It is not good if they don't since they
				// will likely compete for the core itself.
				icpu = ithread/2;
				icpu += ((ithread%2)*ncores/2);
				icpu %= ncores;
				break;
			default:
				LOG_FATAL(mLogger) << "Unknown affinity algorithm " << affinity_algorithm << LOG_END;
				exit( -1 );
				break;
		}
		ithread++;

#ifdef __APPLE__
		// Mac OS X
		thread_affinity_policy_data_t policy = { (int) icpu };
		thread_port_t mach_thread = pthread_mach_thread_np(t);
		thread_policy_set(mach_thread, THREAD_AFFINITY_POLICY, 
				  (thread_policy_t)&policy, 
				  THREAD_AFFINITY_POLICY_COUNT);

		LOG_DEBUG(mLogger) << "CPU=" << JCpuInfo::GetCpuID()
			           << " (mach_thread="<< mach_thread
				   << ", icpu=" << icpu << ")" << LOG_END;
#else
		// Linux
		cpu_set_t cpuset;
    		CPU_ZERO(&cpuset);
    		CPU_SET(icpu, &cpuset);
    		int rc = pthread_setaffinity_np(t, sizeof(cpu_set_t), &cpuset);
		if (rc != 0) {
			LOG_ERROR(mLogger) << "pthread_setaffinity_np returned " 
				           << rc << " for thread " << ithread 
					   << LOG_END;
		}

#endif
	}
}

//---------------------------------
// RunThreads
//---------------------------------
void JThreadManager::RunThreads(void)
{
	/// Tell all threads to enter the running state. This is called from JApplication::Run
	/// after the threads have been created and it is ready to proceed with data processing.
	/// It may also be called to resume data processing after a call to StopThreads() has
	/// paused it.

	for(auto sThread : mThreads) sThread->Run();
}

//---------------------------------
// StopThreads
//---------------------------------
void JThreadManager::StopThreads(bool wait_until_idle)
{
	/// Stop all threads from processing. This will allow the threads to complete
	/// their current task before dropping into the idle state. This will call
	/// the Stop() method for all JThread objects.
	///
	/// Note that JThread::Stop() will be called with no arguments first which should
	/// flag the thread to stop, but return right away. If the wait_until_idle flag
	/// is set, then this will call JThread::Stop a second time, passing an argument
	/// of "true" which will block until the thread is in the idle state. By calling
	/// the Stop method twice, it will more quickly get to the state where all threads
	/// are idle.
	///
	/// Note also that if RunThreads() is called (or JThread::Run()) before a thread has
	/// gone into the idle state then that will effectively cancel this call and it may
	/// return with one of more threads never having gone into the idle state. In other
	/// words, calling this with wait_until_idle==true does no necessarily guarrantee that
	/// all threads are idle upon return.

	for(auto sThread : mThreads) sThread->Stop();
	
	if( wait_until_idle ) for(auto sThread : mThreads) sThread->Stop( true );
}

//---------------------------------
// EndThreads
//---------------------------------
void JThreadManager::EndThreads(void)
{
	//Tell threads to end after they finish their current tasks
	for(auto sThread : mThreads)
		sThread->End();
}

//---------------------------------
// JoinThreads
//---------------------------------
void JThreadManager::JoinThreads(void)
{
	for(auto sThread : mThreads)
		sThread->Join();
}

//---------------------------------
// AreAllThreadsIdle
//---------------------------------
bool JThreadManager::AreAllThreadsIdle(void)
{
	/// Returns true if all JThread objects are currently in the idle state.
	auto sEndChecker = [](JThread* aThread) -> bool {return aThread->IsIdle();};
	return std::all_of(std::begin(mThreads), std::end(mThreads), sEndChecker);
}

//---------------------------------
// AreAllThreadsRunning
//---------------------------------
bool JThreadManager::AreAllThreadsRunning(void)
{
	/// Returns true if all JThread objects are currently in the running state.
	auto sEndChecker = [](JThread* aThread) -> bool {return aThread->IsRunning();};
	return std::all_of(std::begin(mThreads), std::end(mThreads), sEndChecker);
}

//---------------------------------
// AreAllThreadsEnded
//---------------------------------
bool JThreadManager::AreAllThreadsEnded(void)
{
	/// Returns true if all JThread objects are currently in the ended state.
	auto sEndChecker = [](JThread* aThread) -> bool {return aThread->IsEnded();};
	return std::all_of(std::begin(mThreads), std::end(mThreads), sEndChecker);
}

//---------------------------------
// WaitUntilAllThreadsIdle
//---------------------------------
void JThreadManager::WaitUntilAllThreadsIdle(void)
{
	/// This is equivalent to calling StopThreads(true).
	StopThreads( true );
}

//---------------------------------
// WaitUntilAllThreadsRunning
//---------------------------------
void JThreadManager::WaitUntilAllThreadsRunning(void)
{
	while( !AreAllThreadsRunning() ) std::this_thread::sleep_for( std::chrono::milliseconds(100) );
}

//---------------------------------
// WaitUntilAllThreadsEnded
//---------------------------------
void JThreadManager::WaitUntilAllThreadsEnded(void)
{
	while( !AreAllThreadsEnded() ) std::this_thread::sleep_for( std::chrono::milliseconds(100) );
}<|MERGE_RESOLUTION|>--- conflicted
+++ resolved
@@ -558,12 +558,8 @@
 	try{
 		//Execute task
 		(*aTask)();
-<<<<<<< HEAD
+		aTask->GetFuture(); // if task threw an exception, it will have been caught by the future and this will cause it to be re-thrown
 		LOG_TRACE(mLogger, mDebugLevel) << "Thread " << THREAD_ID << " JThreadManager::ExecuteTask(): Task executed successfully." << LOG_END;
-=======
-		aTask->GetFuture(); // if task threw an exception, it will have been caught by the future and this will cause it to be re-thrown
-		LOG_TRACE(mLogger, mDebugLevel) << "Thread " << JTHREAD->GetThreadID() << " JThreadManager::ExecuteTask(): Task executed successfully." << LOG_END;
->>>>>>> fba687d2
 
 		// Release the JEvent
 		if(aQueueType == JQueueSet::JQueueType::Events){
