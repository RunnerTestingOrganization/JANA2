//
//    File: JEventSource.h
// Created: Thu Oct 12 08:15:39 EDT 2017
// Creator: davidl (on Darwin harriet.jlab.org 15.6.0 i386)
//
// ------ Last repository commit info -----
// [ Date ]
// [ Author ]
// [ Source ]
// [ Revision ]
//
//- - - - - - - - - - - - - - - - - - - - - - - - - - - - - - - - - - - - - - - - - - - - - - - - - 
// Jefferson Science Associates LLC Copyright Notice:  
// Copyright 251 2014 Jefferson Science Associates LLC All Rights Reserved. Redistribution
// and use in source and binary forms, with or without modification, are permitted as a
// licensed user provided that the following conditions are met:  
// 1. Redistributions of source code must retain the above copyright notice, this
//    list of conditions and the following disclaimer. 
// 2. Redistributions in binary form must reproduce the above copyright notice, this
//    list of conditions and the following disclaimer in the documentation and/or other
//    materials provided with the distribution.  
// 3. The name of the author may not be used to endorse or promote products derived
//    from this software without specific prior written permission.  
// This material resulted from work developed under a United States Government Contract.
// The Government retains a paid-up, nonexclusive, irrevocable worldwide license in such
// copyrighted data to reproduce, distribute copies to the public, prepare derivative works,
// perform publicly and display publicly and to permit others to do so.   
// THIS SOFTWARE IS PROVIDED BY JEFFERSON SCIENCE ASSOCIATES LLC "AS IS" AND ANY EXPRESS
// OR IMPLIED WARRANTIES, INCLUDING, BUT NOT LIMITED TO, THE IMPLIED WARRANTIES OF
// MERCHANTABILITY AND FITNESS FOR A PARTICULAR PURPOSE ARE DISCLAIMED.  IN NO EVENT SHALL
// JEFFERSON SCIENCE ASSOCIATES, LLC OR THE U.S. GOVERNMENT BE LIABLE TO LICENSEE OR ANY
// THIRD PARTES FOR ANY DIRECT, INDIRECT, INCIDENTAL, SPECIAL, EXEMPLARY, OR CONSEQUENTIAL
// DAMAGES (INCLUDING, BUT NOT LIMITED TO, PROCUREMENT OF SUBSTITUTE GOODS OR SERVICES; LOSS
// OF USE, DATA, OR PROFITS; OR BUSINESS INTERRUPTION) HOWEVER CAUSED AND ON ANY THEORY OF
// LIABILITY, WHETHER IN CONTRACT, STRICT LIABILITY, OR TORT (INCLUDING NEGLIGENCE OR
// OTHERWISE) ARISING IN ANY WAY OUT OF THE USE OF THIS SOFTWARE, EVEN IF ADVISED OF THE
// POSSIBILITY OF SUCH DAMAGE.
//- - - - - - - - - - - - - - - - - - - - - - - - - - - - - - - - - - - - - - - - - - - - - - - - - 
//
// Description:
//
//
//- - - - - - - - - - - - - - - - - - - - - - - - - - - - - - - - - - - - - - - - - - - - - - - - - 

#include <string>
#include <utility>
#include <atomic>
#include <memory>
#include <vector>
#include <typeindex>

#include <JANA/JApplication.h>
#include <JANA/JFactoryGenerator.h>

class JTaskBase;
class JQueue;
class JEvent;
class JEventSourceManager;
class JEventSourceGenerator;
class JFactory;
template<typename T> class JFactoryT;

//Deriving classes should:
//Overload all virtual methods (as needed)
//Create their own JFactoryGenerator and JQueue and store in the member variables (as needed)

#ifndef _JEventSource_h_
#define _JEventSource_h_

class JEventSource{

	friend JEvent;
	friend JEventSourceManager;
	friend JEventSourceGenerator;

	public:
	
		enum class RETURN_STATUS {
			kSUCCESS,
			kNO_MORE_EVENTS,
			kBUSY,
			kTRY_AGAIN,
			kERROR,
			kUNKNOWN
		};

		JEventSource(std::string name, JApplication* aApplication=nullptr);
		virtual ~JEventSource();

		virtual std::shared_ptr<const JEvent> GetEvent(void) = 0;
		virtual void Open(void);
		virtual bool GetObjects(const std::shared_ptr<const JEvent>& aEvent, JFactory* aFactory){return false;}

		void SetNumEventsToGetAtOnce(std::size_t aMinNumEvents, std::size_t aMaxNumEvents);
		std::pair<std::size_t, std::size_t> GetNumEventsToGetAtOnce(void) const; //returns min, max

		std::vector<std::shared_ptr<JTaskBase> > GetProcessEventTasks(std::size_t aNumTasks = 1);
		bool IsExhausted(void) const;
		std::size_t GetNumEventsProcessed(void) const;
		
		virtual std::string GetType(void) const; ///< Returns name of subclass
		virtual std::string GetVDescription(void) const {return "<description unavailable>";} ///< Optional for getting description via source rather than JEventSourceGenerator

		std::string GetName(void) const{return mName;}
		std::size_t GetNumOutstandingEvents(void) const{return mNumOutstandingEvents;}
		std::size_t GetNumOutstandingBarrierEvents(void) const{return mNumOutstandingBarrierEvents;}

		JQueue* GetEventQueue(void) const{return mEventQueue;}
		JFactoryGenerator* GetFactoryGenerator(void) const{return mFactoryGenerator;}
		std::type_index GetDerivedType(void) const {return std::type_index(typeid(*this));}

		void SetMaxEventsToRead(std::size_t aMaxEventsToRead){mMaxEventsToRead = aMaxEventsToRead;}
		std::size_t GetMaxEventsToRead(void){return mMaxEventsToRead;}

		std::atomic<std::size_t> mEventsRead{0};
		std::atomic<std::size_t> mTasksCreated{0};

	protected:
	
		void SetJApplication(JApplication *app);
<<<<<<< HEAD
=======
		virtual void GetEvent(std::shared_ptr<JEvent>) = 0;
>>>>>>> fba687d2
		JApplication* mApplication = nullptr;
		std::string mName;
		JQueue* mEventQueue = nullptr; //For handling event-source-specific logic (such as disentangling events, dealing with barriers, etc.)
		JFactoryGenerator* mFactoryGenerator = nullptr; //This should create default factories for all types available in the event source

	private:

		//Called by JEvent when recycling (decrement) and setting new event source (increment)
		void IncrementEventCount(void){mNumOutstandingEvents++;}
		void DecrementEventCount(void){mNumOutstandingEvents--; mEventsProcessed++;}
		void IncrementBarrierCount(void){mNumOutstandingBarrierEvents++;}
		void DecrementBarrierCount(void){mNumOutstandingBarrierEvents--;}

		virtual std::shared_ptr<JTaskBase> GetProcessEventTask(std::shared_ptr<const JEvent>&& aEvent);

		//Keep track of file/event status
		std::atomic<bool> mExhausted{false};
		std::atomic<bool> mGettingEvent{false};
		std::atomic<std::size_t> mEventsProcessed{0};
		std::atomic<std::size_t> mNumOutstandingEvents{0}; //Number of JEvents still be analyzed from this event source (source done when 0 (OR 1 and below is 1))
		std::atomic<std::size_t> mNumOutstandingBarrierEvents{0}; //Number of BARRIER JEvents still be analyzed from this event source (source done when 1)


		std::size_t mMinNumEventsToGetAtOnce = 1;
		std::size_t mMaxNumEventsToGetAtOnce = 1;
		std::size_t mMaxEventsToRead = 0;
};

#endif // _JEventSource_h_
<|MERGE_RESOLUTION|>--- conflicted
+++ resolved
@@ -87,8 +87,8 @@
 		JEventSource(std::string name, JApplication* aApplication=nullptr);
 		virtual ~JEventSource();
 
-		virtual std::shared_ptr<const JEvent> GetEvent(void) = 0;
 		virtual void Open(void);
+        virtual void GetEvent(std::shared_ptr<JEvent>) = 0;
 		virtual bool GetObjects(const std::shared_ptr<const JEvent>& aEvent, JFactory* aFactory){return false;}
 
 		void SetNumEventsToGetAtOnce(std::size_t aMinNumEvents, std::size_t aMaxNumEvents);
@@ -118,10 +118,6 @@
 	protected:
 	
 		void SetJApplication(JApplication *app);
-<<<<<<< HEAD
-=======
-		virtual void GetEvent(std::shared_ptr<JEvent>) = 0;
->>>>>>> fba687d2
 		JApplication* mApplication = nullptr;
 		std::string mName;
 		JQueue* mEventQueue = nullptr; //For handling event-source-specific logic (such as disentangling events, dealing with barriers, etc.)
