--- conflicted
+++ resolved
@@ -86,18 +86,10 @@
         //std::lock_guard<std::mutex> lock(mMutex);
         switch (mStatus) {
             case Status::Uninitialized:
-<<<<<<< HEAD
                 Init();
-            case Status::InvalidMetadata:
-=======
->>>>>>> 33f6f08a
+            case Status::Unprocessed:
                 ChangeRun(event);
-            case Status::Cleared:
-            case Status::Unprocessed:
-                // Attempt to retrieve from JEventSource; otherwise call Process
-                if (src != nullptr && !src->GetObjects(event, this)) {
-                    Process(event);
-                }
+                Process(event);
                 mStatus = Status::Processed;
             case Status::Processed:
             case Status::Inserted:
@@ -144,18 +136,12 @@
     }
 
     void ClearData() override {
-<<<<<<< HEAD
         if (mStatus == Status::Inserted || mStatus == Status::Processed) {
             for (auto p : mData) delete p;
             mData.clear();
-            mStatus = Status::Cleared;
+            mStatus = Status::Uninitialized;
         }
         // otherwise leave mStatus and mData alone
-=======
-        for (auto p : mData) delete p;
-        mData.clear();
-        mStatus = Status::Uninitialized;
->>>>>>> 33f6f08a
     }
 
 protected:
