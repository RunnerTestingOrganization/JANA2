//
// Created by nbrei on 4/8/19.
//

#include <JANA/JApplication.h>
#include <JANA/JEventSource.h>
#include <JANA/Engine/JEventSourceArrow.h>
#include <JANA/Utils/JEventPool.h>


using SourceStatus = JEventSource::RETURN_STATUS;

JEventSourceArrow::JEventSourceArrow(std::string name,
                                     JAbstractEventSource* source,
                                     EventQueue* output_queue,
                                     std::shared_ptr<JEventPool> pool
                                     )
    : JArrow(name, false, NodeType::Source)
    , _source(source)
    , _output_queue(output_queue)
    , _pool(pool) {

    _output_queue->attach_upstream(this);
    attach_downstream(_output_queue);
    _logger = JLogger(JLogger::Level::INFO);
}



void JEventSourceArrow::execute(JArrowMetrics& result, size_t location_id) {

    if (!is_active()) {
        result.update_finished();
        return;
    }

    JAbstractEventSource::ReturnStatus in_status = JAbstractEventSource::ReturnStatus::Success;
    auto start_time = std::chrono::steady_clock::now();

    auto chunksize = get_chunksize();
    auto reserved_count = _output_queue->reserve(chunksize, location_id);
    auto emit_count = reserved_count;

    if (reserved_count != chunksize) {
        // Ensures that the source _only_ emits in increments of
        // chunksize, which happens to come in very handy for
        // processing entangled event blocks
        in_status = JAbstractEventSource::ReturnStatus::TryAgain;
        emit_count = 0;
        LOG_DEBUG(_logger) << "JEventSourceArrow asked for " << chunksize << ", but only reserved " << reserved_count << LOG_END;
    }
    else {
<<<<<<< HEAD
        auto event = _pool->get(location_id);
        for (size_t i=0; i<emit_count && in_status==JAbstractEventSource::ReturnStatus::Success; ++i) {
=======
        for (size_t i=0; i<emit_count && in_status==JEventSource::ReturnStatus::Success; ++i) {
            auto event = _pool->get(location_id);
>>>>>>> 740c728a
            if (event == nullptr) {
                in_status = JAbstractEventSource::ReturnStatus::TryAgain;
                break;
            }
            event->SetJEventSource(_source);
            event->SetJApplication(_source->GetApplication());
            in_status = _source->DoNext(event);
            if (in_status == JAbstractEventSource::ReturnStatus::Success) {
                _chunk_buffer.push_back(std::move(event));
            }
            else {
                _pool->put(event, location_id);
            }
        }
    }

    auto latency_time = std::chrono::steady_clock::now();
    auto message_count = _chunk_buffer.size();
    auto out_status = _output_queue->push(_chunk_buffer, reserved_count, location_id);
    auto finished_time = std::chrono::steady_clock::now();

<<<<<<< HEAD
    LOG_DEBUG(_logger) << "JEventSourceArrow '" << get_name() << "' [" << location_id << "]: "
                       << "Emitted " << message_count << " events; last GetEvent "
                       << ((in_status==JAbstractEventSource::ReturnStatus::Success) ? "succeeded" : "failed")
                       << LOG_END;
=======
    if (message_count != 0) {
        LOG_DEBUG(_logger) << "JEventSourceArrow '" << get_name() << "' [" << location_id << "]: "
                           << "Emitted " << message_count << " events; last GetEvent "
                           << ((in_status==JEventSource::ReturnStatus::Success) ? "succeeded" : "failed")
                           << LOG_END;
    }
    else {
        LOG_TRACE(_logger) << "JEventSourceArrow emitted nothing" << LOG_END;
    }
>>>>>>> 740c728a

    auto latency = latency_time - start_time;
    auto overhead = finished_time - latency_time;
    JArrowMetrics::Status status;

    if (in_status == JAbstractEventSource::ReturnStatus::Finished) {
        set_upstream_finished(true);
        LOG_DEBUG(_logger) << "JEventSourceArrow '" << get_name() << "': "
                           << "Finished!" << LOG_END;
        status = JArrowMetrics::Status::Finished;
    }
    else if (in_status == JEventSource::ReturnStatus::Success && out_status == EventQueue::Status::Ready) {
        status = JArrowMetrics::Status::KeepGoing;
    }
    else {
        status = JArrowMetrics::Status::ComeBackLater;
    }
    result.update(status, message_count, 1, latency, overhead);
}

void JEventSourceArrow::initialize() {
    assert(_status == Status::Unopened);
    LOG_DEBUG(_logger) << "JEventSourceArrow '" << get_name() << "': "
                      << "Initializing" << LOG_END;
    _source->DoInitialize();
    _status = Status::Running;
}
<|MERGE_RESOLUTION|>--- conflicted
+++ resolved
@@ -50,13 +50,8 @@
         LOG_DEBUG(_logger) << "JEventSourceArrow asked for " << chunksize << ", but only reserved " << reserved_count << LOG_END;
     }
     else {
-<<<<<<< HEAD
-        auto event = _pool->get(location_id);
-        for (size_t i=0; i<emit_count && in_status==JAbstractEventSource::ReturnStatus::Success; ++i) {
-=======
         for (size_t i=0; i<emit_count && in_status==JEventSource::ReturnStatus::Success; ++i) {
             auto event = _pool->get(location_id);
->>>>>>> 740c728a
             if (event == nullptr) {
                 in_status = JAbstractEventSource::ReturnStatus::TryAgain;
                 break;
@@ -78,12 +73,6 @@
     auto out_status = _output_queue->push(_chunk_buffer, reserved_count, location_id);
     auto finished_time = std::chrono::steady_clock::now();
 
-<<<<<<< HEAD
-    LOG_DEBUG(_logger) << "JEventSourceArrow '" << get_name() << "' [" << location_id << "]: "
-                       << "Emitted " << message_count << " events; last GetEvent "
-                       << ((in_status==JAbstractEventSource::ReturnStatus::Success) ? "succeeded" : "failed")
-                       << LOG_END;
-=======
     if (message_count != 0) {
         LOG_DEBUG(_logger) << "JEventSourceArrow '" << get_name() << "' [" << location_id << "]: "
                            << "Emitted " << message_count << " events; last GetEvent "
@@ -93,7 +82,6 @@
     else {
         LOG_TRACE(_logger) << "JEventSourceArrow emitted nothing" << LOG_END;
     }
->>>>>>> 740c728a
 
     auto latency = latency_time - start_time;
     auto overhead = finished_time - latency_time;
