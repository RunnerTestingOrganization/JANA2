--- conflicted
+++ resolved
@@ -156,22 +156,10 @@
 inline JFactoryT<T>* JEvent::GetFactory(const std::string& tag, bool throw_on_missing) const
 {
     auto factory = mFactorySet->GetFactory<T>(tag);
-
-    // Automatically create a dummy factory. This will throw an exception if
-    // the user's EventSource doesn't fill it with data using Insert() or Set()
     if (factory == nullptr) {
-        factory = new JFactoryT<T>(JTypeInfo::demangle<T>(), tag);
-<<<<<<< HEAD
-        mFactorySet->Add(factory);
-=======
-
-        if (mEventSource == nullptr || !(mEventSource->GetObjects(this->shared_from_this(), factory))) {
-        	if (throw_on_missing) {
-				throw JException("Could not find factory '" + factory->GetName() + "', tag=" + tag);
-        	}
-        	return nullptr;
+        if (throw_on_missing) {
+            throw JException("Could not find JFactoryT<" + JTypeInfo::demangle<T>() + "> with tag=" + tag);
         }
->>>>>>> 33f6f08a
 	};
     return factory;
 }
@@ -182,13 +170,8 @@
 template<class T>
 JFactoryT<T>* JEvent::Get(const T** destination, const std::string& tag) const
 {
-<<<<<<< HEAD
-	auto factory = GetFactory<T>(tag);
+	auto factory = GetFactory<T>(tag, true);
     auto iterators = factory->GetOrCreate(this->shared_from_this(), mEventSource);
-=======
-	auto factory = GetFactory<T>(tag, true);
-    auto iterators = factory->GetOrCreate(this->shared_from_this());
->>>>>>> 33f6f08a
     if (std::distance(iterators.first, iterators.second) != 1) {
         throw JException("Wrong number of elements!");
     }
@@ -200,13 +183,8 @@
 template<class T>
 JFactoryT<T>* JEvent::Get(vector<const T*>& destination, const std::string& tag) const
 {
-<<<<<<< HEAD
-    auto factory = GetFactory<T>(tag);
+    auto factory = GetFactory<T>(tag, true);
     auto iterators = factory->GetOrCreate(this->shared_from_this(), mEventSource);
-=======
-    auto factory = GetFactory<T>(tag, true);
-    auto iterators = factory->GetOrCreate(this->shared_from_this());
->>>>>>> 33f6f08a
     for (auto it=iterators.first; it!=iterators.second; it++) {
         destination.push_back(*it);
     }
@@ -217,11 +195,7 @@
 /// C++ style getters
 
 template<class T> const T* JEvent::GetSingle(const std::string& tag) const {
-<<<<<<< HEAD
     auto iterators = GetFactory<T>(tag)->GetOrCreate(this->shared_from_this(), mEventSource);
-=======
-    auto iterators = GetFactory<T>(tag, true)->GetOrCreate(this->shared_from_this());
->>>>>>> 33f6f08a
     if (std::distance(iterators.first, iterators.second) != 1) {
         throw JException("Wrong number of elements!");
     }
@@ -232,11 +206,7 @@
 template<class T>
 std::vector<const T*> JEvent::Get(const std::string& tag) const {
 
-<<<<<<< HEAD
-    auto iters = GetFactory<T>(tag)->GetOrCreate(this->shared_from_this(), mEventSource);
-=======
-    auto iters = GetFactory<T>(tag, true)->GetOrCreate(this->shared_from_this());
->>>>>>> 33f6f08a
+    auto iters = GetFactory<T>(tag, true)->GetOrCreate(this->shared_from_this(), mEventSource);
     std::vector<const T*> vec;
     for (auto it=iters.first; it!=iters.second; ++it) {
         vec.push_back(*it);
@@ -247,11 +217,7 @@
 
 template<class T>
 typename JFactoryT<T>::PairType JEvent::GetIterators(const std::string& tag) const {
-<<<<<<< HEAD
-    return GetFactory<T>(tag)->GetOrCreate(this->shared_from_this(), mEventSource);
-=======
-    return GetFactory<T>(tag, true)->GetOrCreate(this->shared_from_this());
->>>>>>> 33f6f08a
+    return GetFactory<T>(tag, true)->GetOrCreate(this->shared_from_this(), mEventSource);
 }
 
 #endif // _JEvent_h_
