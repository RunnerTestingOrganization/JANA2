--- conflicted
+++ resolved
@@ -1,11 +1,6 @@
 
-<<<<<<< HEAD
 find_package(ZeroMQ)
 if (ZeroMQ_FOUND)
-=======
-find_package(ZEROMQ)
-if (ZEROMQ_FOUND)
->>>>>>> 09d7f440
 
     set (janacontrol_PLUGIN_SOURCES
             janacontrol.cc
@@ -19,10 +14,6 @@
 
     find_package(Threads REQUIRED)
 
-<<<<<<< HEAD
-	target_include_directories(janacontrol_plugin PUBLIC ${JANA_INCLUDE_DIR} ${ZeroMQ_INCLUDE_DIRS})
-    target_link_libraries(janacontrol_plugin jana2 Threads::Threads ${ZeroMQ_LIBRARIES})
-=======
     #---------------------------------------------------------------------------------------
     # ROOT is optional
     find_package(ROOT)
@@ -34,9 +25,8 @@
     endif()
     #---------------------------------------------------------------------------------------
 
-	target_include_directories(janacontrol_plugin PUBLIC ${JANA_INCLUDE_DIR} ${ZEROMQ_INCLUDE_DIRS})
-    target_link_libraries(janacontrol_plugin jana2 Threads::Threads ${ZEROMQ_LIBRARIES})
->>>>>>> 09d7f440
+	target_include_directories(janacontrol_plugin PUBLIC ${JANA_INCLUDE_DIR} ${ZeroMQ_INCLUDE_DIRS})
+    target_link_libraries(janacontrol_plugin jana2 Threads::Threads ${ZeroMQ_LIBRARY})
 	set_target_properties(janacontrol_plugin PROPERTIES PREFIX "" OUTPUT_NAME "janacontrol" SUFFIX ".so")
 	install(TARGETS janacontrol_plugin DESTINATION plugins)
 
