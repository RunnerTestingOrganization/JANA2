--- conflicted
+++ resolved
@@ -141,18 +141,14 @@
         src/lib/JANA/JEventPool.h
         src/lib/JANA/JProcessorMapping.h
         src/lib/JANA/JProcessorMapping.cc
-<<<<<<< HEAD
         src/lib/JANA/Streaming/JEventBuilder.h
         src/lib/JANA/Streaming/JTransport.h
         src/lib/JANA/Streaming/JMessage.h
         src/lib/JANA/Streaming/JWindow.h
         src/lib/JANA/Streaming/JMergeWindow.h
-        )
-=======
         src/lib/JANA/JComponentSummary.h
         src/lib/JANA/JComponentSummary.cc
         src/lib/JANA/JCsvWriter.h)
->>>>>>> 19158018
 
 add_library(jtest SHARED
         src/lib/JANA/JThread.cc  #for THREAD_ID
